prodserver: migrate collectstatic ensurecrowdinclient downloadmessages compilemessages
	cd contentcuration/ && gunicorn contentcuration.wsgi:application --timeout=500 --error-logfile=/var/log/gunicorn-error.log --workers=3 --bind=0.0.0.0:8000 --pid=/tmp/contentcuration.pid --log-level=debug || sleep infinity

# temporary copy of prodserver to match our config in nanobox, until we move out of our v1 deployscripts
altprodserver: migrate collectstatic ensurecrowdinclient downloadmessages compilemessages
	cd contentcuration/ && gunicorn contentcuration.wsgi:application --timeout=500 --error-logfile=/var/log/gunicorn-error.log --workers=3 --bind=0.0.0.0:8081 --pid=/tmp/contentcuration.pid --log-level=debug || sleep infinity

dummyusers:
	cd contentcuration/ && python manage.py loaddata contentcuration/fixtures/admin_user.json
	cd contentcuration/ && python manage.py loaddata contentcuration/fixtures/admin_user_token.json

prodceleryworkers:
	cd contentcuration/ && celery -A contentcuration worker -l info

<<<<<<< HEAD
setupnanobox:
	nanobox evar add dry-run DJANGO_SETTINGS_MODULE=contentcuration.dry_run_settings
	nanobox evar add dry-run DJANGO_SETTINGS_MODULE=contentcuration.dev_settings
	nanobox evar add local MINIO_ACCESS_KEY=development
	nanobox evar add local MINIO_SECRET_KEY=development
	nanobox evar add dry-run MINIO_ACCESS_KEY=development
	nanobox evar add dry-run MINIO_SECRET_KEY=development
	nanobox evar add local MINIO_RUN_TYPE=LOCAL
	nanobox evar add dry-run MINIO_RUN_TYPE=LOCAL


devserver:
	yarn run devserver
=======
devserver: migrate collectstatic
	cd contentcuration; python manage.py runserver --settings=contentcuration.dev_settings 0.0.0.0:8080
>>>>>>> ef0fbd04

collectstatic: migrate
	python contentcuration/manage.py collectstatic --noinput
	python contentcuration/manage.py collectstatic_js_reverse
	python contentcuration/manage.py loadconstants

migrate:
	python contentcuration/manage.py migrate || true

ensurecrowdinclient:
  ls -l crowdin-cli.jar || curl -L https://storage.googleapis.com/le-downloads/crowdin-cli/crowdin-cli.jar -o crowdin-cli.jar

makemessages:
	# generate frontend messages
	npm run makemessages
	# generate backend messages
	python contentcuration/manage.py makemessages

uploadmessages: ensurecrowdinclient
	java -jar /contentcuration/crowdin-cli.jar upload sources

# we need to depend on makemessages, since CrowdIn requires the en folder to be populated
# in order for it to properly extract strings
downloadmessages: ensurecrowdinclient makemessages
	java -jar crowdin-cli.jar download || true

compilemessages:
	python contentcuration/manage.py compilemessages

# When using apidocs, this should clean out all modules
clean-docs:
	$(MAKE) -C docs clean

docs: clean-docs
	# Adapt to apidocs
	# sphinx-apidoc -d 10 -H "Python Reference" -o docs/py_modules/ kolibri kolibri/test kolibri/deployment/ kolibri/dist/
	$(MAKE) -C docs html<|MERGE_RESOLUTION|>--- conflicted
+++ resolved
@@ -12,24 +12,8 @@
 prodceleryworkers:
 	cd contentcuration/ && celery -A contentcuration worker -l info
 
-<<<<<<< HEAD
-setupnanobox:
-	nanobox evar add dry-run DJANGO_SETTINGS_MODULE=contentcuration.dry_run_settings
-	nanobox evar add dry-run DJANGO_SETTINGS_MODULE=contentcuration.dev_settings
-	nanobox evar add local MINIO_ACCESS_KEY=development
-	nanobox evar add local MINIO_SECRET_KEY=development
-	nanobox evar add dry-run MINIO_ACCESS_KEY=development
-	nanobox evar add dry-run MINIO_SECRET_KEY=development
-	nanobox evar add local MINIO_RUN_TYPE=LOCAL
-	nanobox evar add dry-run MINIO_RUN_TYPE=LOCAL
-
-
 devserver:
 	yarn run devserver
-=======
-devserver: migrate collectstatic
-	cd contentcuration; python manage.py runserver --settings=contentcuration.dev_settings 0.0.0.0:8080
->>>>>>> ef0fbd04
 
 collectstatic: migrate
 	python contentcuration/manage.py collectstatic --noinput
