--- conflicted
+++ resolved
@@ -11,10 +11,6 @@
 from django.core.exceptions import PermissionDenied
 from django.db.models import IntegerField
 from django.db.models import OuterRef
-<<<<<<< HEAD
-=======
-from django.db.models import Prefetch
->>>>>>> 5564c1fc
 from django.db.models import Q
 from django.db.models import Subquery
 from django.http import HttpResponse
