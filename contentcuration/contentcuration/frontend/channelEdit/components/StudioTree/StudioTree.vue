--- conflicted
+++ resolved
@@ -27,14 +27,10 @@
                   v-if="node && !root"
                   tag="v-flex"
                   xs12
-<<<<<<< HEAD
                   class="node-item px-1"
-=======
-                  class="node-item pr-1"
                   :class="{
                     disabled: copying,
                   }"
->>>>>>> 67d9ea44
                   :style="{
                     backgroundColor: !root && selected
                       ? $vuetify.theme.greyBackground
