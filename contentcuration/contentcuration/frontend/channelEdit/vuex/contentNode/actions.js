--- conflicted
+++ resolved
@@ -6,12 +6,8 @@
 import { RELATIVE_TREE_POSITIONS, CHANGES_TABLE, TABLE_NAMES } from 'shared/data/constants';
 import { ContentNode } from 'shared/data/resources';
 import { ContentKindsNames } from 'shared/leUtils/ContentKinds';
-<<<<<<< HEAD
-import { findLicense, promiseChunk } from 'shared/utils/helpers';
+import { findLicense } from 'shared/utils/helpers';
 import { RolesNames } from 'shared/leUtils/Roles';
-=======
-import { findLicense } from 'shared/utils/helpers';
->>>>>>> 6c422be4
 
 import db from 'shared/data/db';
 
