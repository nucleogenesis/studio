import flatMap from 'lodash/flatMap';
import sortBy from 'lodash/sortBy';
import uniq from 'lodash/uniq';
import uniqBy from 'lodash/uniqBy';

import { validateNodeFiles } from '../file/utils';
import { validateNodeDetails } from './utils';
import { isSuccessor } from 'shared/utils';

function sorted(nodes) {
  return sortBy(nodes, ['sort_order']);
}

export function getContentNode(state) {
  return function(contentNodeId) {
    let node = state.contentNodesMap[contentNodeId];
    if (node) {
      let thumbnail_encoding = JSON.parse(node.thumbnail_encoding || '{}');
      return {
        ...node,
        thumbnail_encoding,
      };
    }
  };
}

export function getTreeNode(state) {
  return function(contentNodeId) {
    return state.treeNodesMap[contentNodeId];
  };
}
export function getContentNodes(state) {
  return function(contentNodeIds) {
    return sorted(contentNodeIds.map(id => getContentNode(state)(id)).filter(node => node));
  };
}

export function getContentNodeChildren(state) {
  return function(contentNodeId) {
    return getContentNodes(state)(
      sorted(
        Object.values(state.treeNodesMap).filter(
          contentNode => contentNode.parent === contentNodeId
        )
      ).map(node => node.id)
    );
  };
}

<<<<<<< HEAD
/**
 * Returns an array of all parent nodes of a node.
 * Parent nodes are sorted from the immmediate parent
 * to the most distant parent.
 */
export function getContentNodeParents(state) {
  return function(contentNodeId) {
    const getParentId = nodeId => {
      const treeNode = Object.values(state.treeNodesMap).find(
        contentNode => contentNode.id === nodeId
      );

      if (!treeNode || !treeNode.parent) {
        return null;
      }

      return treeNode.parent;
    };

    const parents = [];
    let parentId = getParentId(contentNodeId);

    while (parentId !== null) {
      parents.push(getContentNode(state)(parentId));
      parentId = getParentId(parentId);
    }

    return parents;
=======
export function getContentNodeAncestors(state) {
  return function(contentNodeId) {
    let node = state.treeNodesMap[contentNodeId];
    if (node) {
      return getContentNodes(state)(
        sorted(
          Object.values(state.treeNodesMap).filter(
            n => n.sort_order <= node.sort_order && n.rght >= node.rght
          )
        ).map(node => node.id)
      );
    }
    return [];
>>>>>>> 5cc7435b
  };
}

export function getContentNodeIsValid(state, getters, rootState, rootGetters) {
  return function(contentNodeId) {
    const contentNode = state.contentNodesMap[contentNodeId];
    return (
      contentNode &&
      (contentNode.isNew ||
        (getContentNodeDetailsAreValid(state)(contentNodeId) &&
          getContentNodeFilesAreValid(state, getters, rootState, rootGetters)(contentNodeId)))
    );
  };
}

export function getContentNodeDetailsAreValid(state) {
  return function(contentNodeId) {
    const contentNode = state.contentNodesMap[contentNodeId];
    return contentNode && (contentNode.isNew || !validateNodeDetails(contentNode).length);
  };
}

export function getContentNodeFilesAreValid(state, getters, rootState, rootGetters) {
  return function(contentNodeId) {
    const contentNode = state.contentNodesMap[contentNodeId];
    if (contentNode) {
      let files = rootGetters['file/getFiles'](contentNode.files);
      if (files.length) {
        // Don't count errros before files have loaded
        return !validateNodeFiles(files).length;
      }
    }
    return true;
  };
}

function getStepDetail(state, contentNodeId) {
  const stepDetail = {
    id: contentNodeId,
    title: '',
    kind: '',
    parentTitle: '',
  };

  const node = getContentNode(state)(contentNodeId);

  if (!node) {
    return stepDetail;
  }

  const parentNode = getContentNode(state)(node.parent);

  stepDetail.title = node.title;
  stepDetail.kind = node.kind;
  if (parentNode) {
    stepDetail.parentTitle = parentNode.title;
  }

  return stepDetail;
}

function getImmediatePreviousStepsIds(state) {
  return function(contentNodeId) {
    return state.nextStepsMap
      .filter(([, nextStepId]) => nextStepId === contentNodeId)
      .map(([targetId]) => targetId);
  };
}

function getImmediateNextStepsIds(state) {
  return function(contentNodeId) {
    return state.nextStepsMap
      .filter(([targetId]) => targetId === contentNodeId)
      .map(([, nextStepId]) => nextStepId);
  };
}

/**
 * Return a list of immediate previous steps of a node
 * where a step has following interface:
 * { id, title, kind, parentTitle }
 */
export function getImmediatePreviousStepsList(state) {
  return function(contentNodeId) {
    return getImmediatePreviousStepsIds(state)(contentNodeId).map(stepId =>
      getStepDetail(state, stepId)
    );
  };
}

/**
 * Return a list of immediate next steps of a node
 * where a step has following interface:
 * { id, title, kind, parentTitle }
 */
export function getImmediateNextStepsList(state) {
  return function(contentNodeId) {
    return getImmediateNextStepsIds(state)(contentNodeId).map(stepId =>
      getStepDetail(state, stepId)
    );
  };
}

/**
 * Return count of immediate previous and next steps
 * of a node.
 */
export function getImmediateRelatedResourcesCount(state) {
  return function(contentNodeId) {
    const previousStepsCount = getImmediatePreviousStepsIds(state)(contentNodeId).length;
    const nextStepsCount = getImmediateNextStepsIds(state)(contentNodeId).length;

    return previousStepsCount + nextStepsCount;
  };
}

/**
 * Does a node belongs to next steps of a root node?
 */
export function isNextStep(state) {
  return function({ rootNodeId, nodeId }) {
    return isSuccessor({
      rootVertex: rootNodeId,
      vertexToCheck: nodeId,
      graph: state.nextStepsMap,
    });
  };
}

/**
 * Does a node belongs to previous steps of a root node?
 */
export function isPreviousStep(state) {
  return function({ rootNodeId, nodeId }) {
    return isNextStep(state)({
      rootNodeId: nodeId,
      nodeId: rootNodeId,
    });
  };
}

function uniqListByKey(state, key) {
  return uniqBy(Object.values(state.contentNodesMap), key)
    .map(node => node[key])
    .filter(node => node);
}

export function authors(state) {
  return uniqListByKey(state, 'author');
}

export function providers(state) {
  return uniqListByKey(state, 'provider');
}

export function aggregators(state) {
  return uniqListByKey(state, 'aggregator');
}

export function copyrightHolders(state) {
  return uniqListByKey(state, 'copyright_holder');
}

export function tags(state) {
  return uniq(flatMap(Object.values(state.contentNodesMap), node => node['tags']).filter(t => t));
}

export function nodeExpanded(state) {
  return function(id) {
    return Boolean(state.expandedNodes[id]);
  };
}<|MERGE_RESOLUTION|>--- conflicted
+++ resolved
@@ -47,36 +47,6 @@
   };
 }
 
-<<<<<<< HEAD
-/**
- * Returns an array of all parent nodes of a node.
- * Parent nodes are sorted from the immmediate parent
- * to the most distant parent.
- */
-export function getContentNodeParents(state) {
-  return function(contentNodeId) {
-    const getParentId = nodeId => {
-      const treeNode = Object.values(state.treeNodesMap).find(
-        contentNode => contentNode.id === nodeId
-      );
-
-      if (!treeNode || !treeNode.parent) {
-        return null;
-      }
-
-      return treeNode.parent;
-    };
-
-    const parents = [];
-    let parentId = getParentId(contentNodeId);
-
-    while (parentId !== null) {
-      parents.push(getContentNode(state)(parentId));
-      parentId = getParentId(parentId);
-    }
-
-    return parents;
-=======
 export function getContentNodeAncestors(state) {
   return function(contentNodeId) {
     let node = state.treeNodesMap[contentNodeId];
@@ -90,7 +60,37 @@
       );
     }
     return [];
->>>>>>> 5cc7435b
+  };
+}
+
+/**
+ * Returns an array of all parent nodes of a node.
+ * Parent nodes are sorted from the immmediate parent
+ * to the most distant parent.
+ */
+export function getContentNodeParents(state) {
+  return function(contentNodeId) {
+    const getParentId = nodeId => {
+      const treeNode = Object.values(state.treeNodesMap).find(
+        contentNode => contentNode.id === nodeId
+      );
+
+      if (!treeNode || !treeNode.parent) {
+        return null;
+      }
+
+      return treeNode.parent;
+    };
+
+    const parents = [];
+    let parentId = getParentId(contentNodeId);
+
+    while (parentId !== null) {
+      parents.push(getContentNode(state)(parentId));
+      parentId = getParentId(parentId);
+    }
+
+    return parents;
   };
 }
 
