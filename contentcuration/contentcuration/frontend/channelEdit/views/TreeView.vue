--- conflicted
+++ resolved
@@ -21,7 +21,6 @@
     </ResizableNavigationDrawer>
     <CurrentTopicView :topicId="nodeId" :detailNodeId="detailNodeId" />
     <router-view />
-<<<<<<< HEAD
     <ImportContentProgressModal
       v-if="showImportModal"
       :watchTaskId="$route.query.watchTask"
@@ -31,10 +30,7 @@
     <RouterLink :to="importFromChannelsRoute">
       Import from channels
     </RouterLink>
-  </div>
-=======
   </VContainer>
->>>>>>> e400da80
 
 </template>
 
@@ -43,26 +39,20 @@
 
   import { mapGetters } from 'vuex';
   import StudioTree from './StudioTree';
-<<<<<<< HEAD
   import NodePanel from './NodePanel';
   import ImportContentProgressModal from './ImportFromChannels/ImportContentProgressModal';
-=======
   import CurrentTopicView from './CurrentTopicView';
   import IconButton from 'shared/views/IconButton';
   import ResizableNavigationDrawer from 'shared/views/ResizableNavigationDrawer';
->>>>>>> e400da80
 
   export default {
     name: 'TreeView',
     components: {
       StudioTree,
-<<<<<<< HEAD
       ImportContentProgressModal,
-=======
       IconButton,
       ResizableNavigationDrawer,
       CurrentTopicView,
->>>>>>> e400da80
     },
     props: {
       nodeId: {
@@ -80,7 +70,6 @@
       };
     },
     computed: {
-<<<<<<< HEAD
       ...mapGetters('currentChannel', ['canEdit', 'rootId']),
       importFromChannelsRoute() {
         return {
@@ -114,9 +103,6 @@
         // FIXME refreshing page doesn't reload the latest resources
         this.$router.go(0);
       },
-=======
-      ...mapGetters('currentChannel', ['rootId']),
->>>>>>> e400da80
     },
     $trs: {
       collapseAllButton: 'Collapse all',
