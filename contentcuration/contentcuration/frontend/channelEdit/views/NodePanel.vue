<template>

  <LoadingText v-if="loading" />
  <VLayout
    v-else-if="node && !children.length"
    class="pa-4"
    justify-center
    fill-height
  >
    <VFlex v-if="isRoot && canEdit" class="text-xs-center">
      <h1 class="headline font-weight-bold mb-2">
        {{ $tr('emptyChannelText') }}
      </h1>
      <p class="subheading">
        {{ $tr('emptyChannelSubText') }}
      </p>
    </VFlex>
    <VFlex v-else-if="isRoot" class="subheading text-xs-center">
      {{ $tr('emptyViewOnlyChannelText') }}
    </VFlex>
    <VFlex v-else class="subheading text-xs-center">
      {{ $tr('emptyTopicText') }}
    </VFlex>
  </VLayout>
  <DraggableRegion
    v-else
    draggableUniverse="contentNodes"
  >
<<<<<<< HEAD
    <template #default="draggableProps">
      <div class="node-list" @scroll="$emit('scroll', $event)">
        <VList class="py-0">
          <template
            v-for="child in children"
          >
            <ContentNodeEditListItem
              :key="child.id"
              :nodeId="child.id"
              :compact="isCompactViewMode"
              :comfortable="isComfortableViewMode"
              :select="selected.indexOf(child.id) >= 0"
              :previewing="$route.params.detailNodeId === child.id"
              :hasSelection="selected.length > 0"
              @select="$emit('select', child.id)"
              @deselect="$emit('deselect', child.id)"
              @infoClick="goToNodeDetail(child.id)"
              @topicChevronClick="goToTopic(child.id)"
              @dblclick.native="onNodeDoubleClick(child)"
            />
          </template>
        </VList>
      </div>
    </template>
=======
    <div class="node-list" @scroll="$emit('scroll', $event)">
      <VList
        class="pt-0"
        :style="{backgroundColor: $vuetify.theme.backgroundColor}"
      >
        <template
          v-for="child in children"
        >
          <ContentNodeEditListItem
            :key="child.id"
            :nodeId="child.id"
            :compact="isCompactViewMode"
            :comfortable="isComfortableViewMode"
            :select="selected.indexOf(child.id) >= 0"
            :previewing="$route.params.detailNodeId === child.id"
            :hasSelection="selected.length > 0"
            @select="$emit('select', child.id)"
            @deselect="$emit('deselect', child.id)"
            @infoClick="goToNodeDetail(child.id)"
            @topicChevronClick="goToTopic(child.id)"
            @dblclick.native="onNodeDoubleClick(child)"
          />
        </template>
      </VList>
    </div>
>>>>>>> 6686f088
  </DraggableRegion>

</template>

<script>

  import { mapActions, mapGetters } from 'vuex';

  import { RouterNames } from '../constants';
  import ContentNodeEditListItem from '../components/ContentNodeEditListItem';
  import { ContentKindsNames } from 'shared/leUtils/ContentKinds';
  import LoadingText from 'shared/views/LoadingText';
  import DraggableRegion from 'shared/views/draggable/DraggableRegion';
  import { COPYING_FLAG } from 'shared/data/constants';

  export default {
    name: 'NodePanel',
    components: {
      ContentNodeEditListItem,
      DraggableRegion,
      LoadingText,
    },
    props: {
      parentId: {
        type: String,
        required: true,
      },
      selected: {
        type: Array,
        default() {
          return [];
        },
      },
    },
    data() {
      return {
        loading: false,
      };
    },
    computed: {
      ...mapGetters(['isCompactViewMode', 'isComfortableViewMode']),
      ...mapGetters('currentChannel', ['rootId', 'canEdit']),
      ...mapGetters('contentNode', ['getContentNode', 'getContentNodeChildren']),
      node() {
        return this.getContentNode(this.parentId);
      },
      children() {
        return this.getContentNodeChildren(this.parentId);
      },
      isRoot() {
        return this.rootId === this.parentId;
      },
    },
    created() {
      this.loading = true;
      this.loadChildren({ parent: this.parentId }).then(() => {
        this.loading = false;
      });
    },
    methods: {
      ...mapActions('contentNode', ['loadChildren']),
      goToNodeDetail(nodeId) {
        if (
          this.$route.params.nodeId === this.parentId &&
          this.$route.params.detailNodeId === nodeId
        ) {
          return;
        }

        this.$router.push({
          name: RouterNames.TREE_VIEW,
          params: {
            nodeId: this.parentId,
            detailNodeId: nodeId,
          },
        });
      },
      goToTopic(topicId) {
        if (this.$route.params.nodeId === topicId && !this.$route.params.detailNodeId) {
          return;
        }

        this.$router.push({
          name: RouterNames.TREE_VIEW,
          params: {
            nodeId: topicId,
            detailNodeId: null,
          },
        });
      },
      onNodeDoubleClick(node) {
        // Don't try to navigate to nodes that are still copying
        if (!node[COPYING_FLAG]) {
          if (node.kind === ContentKindsNames.TOPIC) {
            this.goToTopic(node.id);
          } else {
            this.goToNodeDetail(node.id);
          }
        }
      },
    },
    $trs: {
      emptyViewOnlyChannelText: 'Nothing in this channel yet',
      emptyTopicText: 'Nothing in this topic yet',
      emptyChannelText: 'Click "ADD" to start building your channel',
      emptyChannelSubText: 'Create, upload, or import resources from other channels',
    },
  };

</script>

<style lang="less" scoped>

  .node-list {
    width: 100%;
    height: max-content;
    min-height: 100%;
    padding: 0;
    padding-bottom: 88px;
    background-color: var(--v-backgroundColor-base);

    &::before,
    &::after {
      display: block;
      width: 100%;
      height: 0;
      overflow: hidden;
      content: ' ';
      background: var(--v-draggableDropZone-base);
      transition: height ease 0.2s;
    }
  }

</style><|MERGE_RESOLUTION|>--- conflicted
+++ resolved
@@ -26,35 +26,9 @@
     v-else
     draggableUniverse="contentNodes"
   >
-<<<<<<< HEAD
-    <template #default="draggableProps">
-      <div class="node-list" @scroll="$emit('scroll', $event)">
-        <VList class="py-0">
-          <template
-            v-for="child in children"
-          >
-            <ContentNodeEditListItem
-              :key="child.id"
-              :nodeId="child.id"
-              :compact="isCompactViewMode"
-              :comfortable="isComfortableViewMode"
-              :select="selected.indexOf(child.id) >= 0"
-              :previewing="$route.params.detailNodeId === child.id"
-              :hasSelection="selected.length > 0"
-              @select="$emit('select', child.id)"
-              @deselect="$emit('deselect', child.id)"
-              @infoClick="goToNodeDetail(child.id)"
-              @topicChevronClick="goToTopic(child.id)"
-              @dblclick.native="onNodeDoubleClick(child)"
-            />
-          </template>
-        </VList>
-      </div>
-    </template>
-=======
     <div class="node-list" @scroll="$emit('scroll', $event)">
       <VList
-        class="pt-0"
+        class="py-0"
         :style="{backgroundColor: $vuetify.theme.backgroundColor}"
       >
         <template
@@ -77,7 +51,6 @@
         </template>
       </VList>
     </div>
->>>>>>> 6686f088
   </DraggableRegion>
 
 </template>
