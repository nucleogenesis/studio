<template>

  <TreeViewBase>
    <template v-if="hasStagingTree" #extension>
      <Banner
        v-model="hasStagingTree"
        border
        style="width: 100%;"
        data-test="staging-tree-banner"
      >
        <VLayout align-center justify-start>
          <Icon>build</Icon>
          <span class="pl-1">
            <!--
              v-if="hasStagingTree" to prevent the link from being rendered
              when banner is hidden because there is no staging tree
            -->
            <router-link
              v-if="hasStagingTree"
              :to="stagingTreeLink"
              :style="{'text-decoration': 'underline'}"
              data-test="staging-tree-link"
            >{{ $tr('updatedResourcesReadyForReview') }}</router-link>
            (<time :datetime="channelModifiedDate">{{ prettyChannelModifiedDate }}</time>)
          </span>
        </VLayout>
      </Banner>
<<<<<<< HEAD
    </template>
=======
      <VLayout row>
        <VFlex shrink>
          <ResizableNavigationDrawer
            v-show="!isEmptyChannel"
            ref="hierarchy"
            permanent
            clipped
            localName="topic-tree"
            class="hidden-xs-only"
            :maxWidth="500"
            :minWidth="200"
            :style="{backgroundColor: $vuetify.theme.backgroundColor}"
          >
            <VLayout row>
              <IconButton
                icon="collapse_all"
                :text="$tr('collapseAllButton')"
                @click="collapseAll"
              >
                $vuetify.icons.collapse_all
              </IconButton>
              <VSpacer />
              <IconButton
                :disabled="!ancestors || !ancestors.length"
                icon="gps_fixed"
                :text="$tr('openCurrentLocationButton')"
                @click="jumpToLocation"
              />
            </VLayout>
            <div style="margin-left: -24px;">
              <LoadingText v-if="loading" />
              <StudioTree
                v-else
                :treeId="rootId"
                :nodeId="rootId"
                :selectedNodeId="nodeId"
                :onNodeClick="onTreeNodeClick"
                :allowEditing="true"
                :root="true"
                :dataPreloaded="true"
              />
            </div>
          </ResizableNavigationDrawer>
        </VFlex>
        <VContainer fluid class="pa-0 ma-0" style="height: calc(100vh - 64px);">
          <LoadingText v-if="loading" />
          <CurrentTopicView v-else :topicId="nodeId" :detailNodeId="detailNodeId" />
        </VContainer>
>>>>>>> 22f50049

    <ResizableNavigationDrawer
      v-show="hasTopics"
      ref="hierarchy"
      v-model="drawer.open"
      :permanent="!hideHierarchyDrawer"
      :temporary="hideHierarchyDrawer"
      clipped
      localName="topic-tree"
      :maxWidth="drawer.maxWidth"
      :minWidth="200"
      :style="{backgroundColor: $vuetify.theme.backgroundColor}"
      :app="hasTopics"
    >
      <VLayout row>
        <IconButton
          icon="collapse_all"
          :text="$tr('collapseAllButton')"
          @click="collapseAll"
        >
          $vuetify.icons.collapse_all
        </IconButton>
        <VSpacer />
        <IconButton
          :disabled="!ancestors || !ancestors.length"
          icon="gps_fixed"
          :text="$tr('openCurrentLocationButton')"
          @click="jumpToLocation"
        />
        <div v-if="hideHierarchyDrawer">
          <IconButton
            icon="clear"
            :text="$tr('closeDrawer')"
            @click="drawer.open = false"
          />
        </div>
      </VLayout>
      <div style="margin-left: -24px;">
        <StudioTree
          :treeId="rootId"
          :nodeId="rootId"
          :selectedNodeId="nodeId"
          :onNodeClick="onTreeNodeClick"
          :allowEditing="true"
          :root="true"
        />
      </div>
    </ResizableNavigationDrawer>
    <VContent>
      <CurrentTopicView
        ref="topicview"
        :topicId="nodeId"
        :detailNodeId="detailNodeId"
        @onPanelResize="handlePanelResize"
      >
        <template #action>
          <div v-if="hasTopics && !drawer.permanent">
            <IconButton
              icon="vertical_split"
              :text="$tr('showSidebar')"
              @click="drawer.open = true"
            />
          </div>
        </template>
      </CurrentTopicView>
    </VContent>
  </TreeViewBase>

</template>


<script>

  import { mapActions, mapGetters, mapMutations } from 'vuex';
  import { RouterNames } from '../../constants';
  import StudioTree from '../../components/StudioTree/StudioTree';
  import CurrentTopicView from '../CurrentTopicView';
  import TreeViewBase from './TreeViewBase';
  import Banner from 'shared/views/Banner';
  import IconButton from 'shared/views/IconButton';
  import LoadingText from 'shared/views/LoadingText';
  import ResizableNavigationDrawer from 'shared/views/ResizableNavigationDrawer';

  const DEFAULT_HIERARCHY_MAXWIDTH = 500;
  const NODEPANEL_MINWIDTH = 350;

  export default {
    name: 'TreeView',
    components: {
      TreeViewBase,
      StudioTree,
      Banner,
      IconButton,
      ResizableNavigationDrawer,
      CurrentTopicView,
      LoadingText,
    },
    props: {
      nodeId: {
        type: String,
        required: true,
      },
      detailNodeId: {
        type: String,
        required: false,
      },
    },
    data() {
      return {
<<<<<<< HEAD
        drawer: {
          maxWidth: DEFAULT_HIERARCHY_MAXWIDTH,
          permanent: false,
          open: false,
        },
=======
        loading: true,
>>>>>>> 22f50049
      };
    },
    computed: {
      ...mapGetters('currentChannel', ['currentChannel', 'hasStagingTree', 'stagingId', 'rootId']),
<<<<<<< HEAD
      ...mapGetters('contentNode', ['getContentNode', 'getContentNodeAncestors']),
      hasTopics() {
        const node = this.getContentNode(this.rootId);
        return node && Boolean(node.total_count - node.resource_count);
      },
      hideHierarchyDrawer() {
        return !this.drawer.permanent || this.$vuetify.breakpoint.xsOnly;
=======
      ...mapGetters('contentNode', ['getContentNodeChildren', 'getContentNodeAncestors']),
      isEmptyChannel() {
        return !this.getContentNodeChildren(this.rootId).length;
>>>>>>> 22f50049
      },
      ancestors() {
        return this.getContentNodeAncestors(this.nodeId);
      },
      stagingTreeLink() {
        return {
          name: RouterNames.STAGING_TREE_VIEW,
          params: {
            nodeId: this.stagingId,
          },
        };
      },
      channelModifiedDate() {
        if (!this.currentChannel || !this.currentChannel.modified) {
          return null;
        }
        return this.currentChannel.modified;
      },
      prettyChannelModifiedDate() {
        if (!this.channelModifiedDate) {
          return '';
        }

        return this.$formatDate(this.channelModifiedDate, {
          year: 'numeric',
          month: 'numeric',
          day: 'numeric',
          hour: 'numeric',
          minute: 'numeric',
          second: 'numeric',
        });
      },
    },
    created() {
      Promise.all([
        this.loadContentNodes({ parent__in: [this.nodeId, this.rootId] }),
        this.loadAncestors({ id: this.nodeId }),
      ]).then(() => (this.loading = false));
    },
    methods: {
      ...mapMutations('contentNode', {
        collapseAll: 'COLLAPSE_ALL_EXPANDED',
        setExpanded: 'SET_EXPANSION',
      }),
      ...mapActions('contentNode', ['loadAncestors', 'loadContentNodes']),
      jumpToLocation() {
        this.ancestors.forEach(ancestor => {
          this.setExpanded({ id: ancestor.id, expanded: true });
        });
      },
      onTreeNodeClick(nodeId) {
        if (this.$route.params.nodeId === nodeId) {
          return;
        }
        this.$router.push({
          name: RouterNames.TREE_VIEW,
          params: {
            nodeId,
          },
        });
      },
      handlePanelResize(width) {
        const hierarchyPanelWidth = this.$refs.hierarchy.getWidth();
        const targetTopicViewWidth = NODEPANEL_MINWIDTH + width;
        const totalWidth = targetTopicViewWidth + hierarchyPanelWidth;

        if (totalWidth > window.innerWidth) {
          // If the combined width of the resource panel, NODEPANEL_MINWIDTH,
          // and hierarchy drawer is wider than the screen, collapse the hierarchy drawer
          if (this.drawer.permanent) {
            this.drawer.open = false;
          }
          this.drawer.permanent = false;
          this.drawer.maxWidth = DEFAULT_HIERARCHY_MAXWIDTH;
        } else {
          // Otherwise, make sure hierarchy drawer can't expand past NODEPANEL_MINWIDTH
          const allowedWidth = window.innerWidth - targetTopicViewWidth;
          this.drawer.permanent = true;
          this.drawer.maxWidth = Math.min(DEFAULT_HIERARCHY_MAXWIDTH, allowedWidth);
        }
      },
    },
    $trs: {
      showSidebar: 'Show sidebar',
      collapseAllButton: 'Collapse all',
      openCurrentLocationButton: 'Jump to current topic location',
      updatedResourcesReadyForReview: 'Updated resources are ready for review',
      closeDrawer: 'Close',
    },
  };

</script>


<style lang="less" scoped>

  /deep/ .v-toolbar__extension {
    padding: 0;
  }

</style><|MERGE_RESOLUTION|>--- conflicted
+++ resolved
@@ -25,59 +25,7 @@
           </span>
         </VLayout>
       </Banner>
-<<<<<<< HEAD
     </template>
-=======
-      <VLayout row>
-        <VFlex shrink>
-          <ResizableNavigationDrawer
-            v-show="!isEmptyChannel"
-            ref="hierarchy"
-            permanent
-            clipped
-            localName="topic-tree"
-            class="hidden-xs-only"
-            :maxWidth="500"
-            :minWidth="200"
-            :style="{backgroundColor: $vuetify.theme.backgroundColor}"
-          >
-            <VLayout row>
-              <IconButton
-                icon="collapse_all"
-                :text="$tr('collapseAllButton')"
-                @click="collapseAll"
-              >
-                $vuetify.icons.collapse_all
-              </IconButton>
-              <VSpacer />
-              <IconButton
-                :disabled="!ancestors || !ancestors.length"
-                icon="gps_fixed"
-                :text="$tr('openCurrentLocationButton')"
-                @click="jumpToLocation"
-              />
-            </VLayout>
-            <div style="margin-left: -24px;">
-              <LoadingText v-if="loading" />
-              <StudioTree
-                v-else
-                :treeId="rootId"
-                :nodeId="rootId"
-                :selectedNodeId="nodeId"
-                :onNodeClick="onTreeNodeClick"
-                :allowEditing="true"
-                :root="true"
-                :dataPreloaded="true"
-              />
-            </div>
-          </ResizableNavigationDrawer>
-        </VFlex>
-        <VContainer fluid class="pa-0 ma-0" style="height: calc(100vh - 64px);">
-          <LoadingText v-if="loading" />
-          <CurrentTopicView v-else :topicId="nodeId" :detailNodeId="detailNodeId" />
-        </VContainer>
->>>>>>> 22f50049
-
     <ResizableNavigationDrawer
       v-show="hasTopics"
       ref="hierarchy"
@@ -115,13 +63,16 @@
         </div>
       </VLayout>
       <div style="margin-left: -24px;">
+        <LoadingText v-if="loading" />
         <StudioTree
+          v-else
           :treeId="rootId"
           :nodeId="rootId"
           :selectedNodeId="nodeId"
           :onNodeClick="onTreeNodeClick"
           :allowEditing="true"
           :root="true"
+          :dataPreloaded="true"
         />
       </div>
     </ResizableNavigationDrawer>
@@ -186,20 +137,16 @@
     },
     data() {
       return {
-<<<<<<< HEAD
         drawer: {
           maxWidth: DEFAULT_HIERARCHY_MAXWIDTH,
           permanent: false,
           open: false,
         },
-=======
         loading: true,
->>>>>>> 22f50049
       };
     },
     computed: {
       ...mapGetters('currentChannel', ['currentChannel', 'hasStagingTree', 'stagingId', 'rootId']),
-<<<<<<< HEAD
       ...mapGetters('contentNode', ['getContentNode', 'getContentNodeAncestors']),
       hasTopics() {
         const node = this.getContentNode(this.rootId);
@@ -207,11 +154,6 @@
       },
       hideHierarchyDrawer() {
         return !this.drawer.permanent || this.$vuetify.breakpoint.xsOnly;
-=======
-      ...mapGetters('contentNode', ['getContentNodeChildren', 'getContentNodeAncestors']),
-      isEmptyChannel() {
-        return !this.getContentNodeChildren(this.rootId).length;
->>>>>>> 22f50049
       },
       ancestors() {
         return this.getContentNodeAncestors(this.nodeId);
