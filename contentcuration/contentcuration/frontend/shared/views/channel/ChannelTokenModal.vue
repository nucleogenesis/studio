--- conflicted
+++ resolved
@@ -1,25 +1,12 @@
 <template>
 
-<<<<<<< HEAD
   <PrimaryDialog
     v-model="dialog"
-    lazy
     :title="$tr('copyTitle')"
     :text="$tr('copyTokenInstructions')"
+    lazy
   >
     <CopyToken :token="channel.primary_token" />
-=======
-  <PrimaryDialog v-model="dialog" :title="$tr('copyTitle')" lazy>
-    <div class="mb-4">
-      <label class="grey--text">{{ $tr('token') }}</label>
-      <CopyToken :token="channel.primary_token" />
-      <p style="margin: 48px 0 16px;" class="subheading">
-        {{ $tr('tokenText') }}
-      </p>
-      <label class="grey--text">{{ $tr('channelId') }}</label>
-      <CopyToken :token="channel.id" :hyphenate="false" :successText="$tr('copiedChannelID')" />
-    </div>
->>>>>>> 88b88b15
     <template v-slot:actions>
       <VSpacer />
       <VBtn flat @click="dialog=false">
