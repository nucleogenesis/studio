--- conflicted
+++ resolved
@@ -173,12 +173,7 @@
           } else if (this.tooLargeFiles.length) {
             this.showTooLargeFilesAlert = true;
           }
-<<<<<<< HEAD
           return this.handleUploads(files).then(fileUploadObjects => {
-=======
-
-          this.handleUploads(files).then(fileUploadObjects => {
->>>>>>> 06ac2cf2
             if (fileUploadObjects.length) {
               this.$emit(
                 'uploading',
