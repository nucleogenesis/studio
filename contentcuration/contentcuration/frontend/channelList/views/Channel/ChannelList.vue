--- conflicted
+++ resolved
@@ -90,11 +90,7 @@
           sortFields.shift('-priority');
         }
         return sortBy(
-<<<<<<< HEAD
-          this.channels.filter(channel => channel[this.listType]),
-=======
           this.channels.filter(channel => channel[this.listType] && !channel.deleted),
->>>>>>> 7a08eedb
           sortFields
         );
       },
