--- conflicted
+++ resolved
@@ -87,16 +87,12 @@
     url(r'^api/', include(router.urls)),
     url(r'^api/', include(bulkrouter.urls)),
     url(r'^api-auth/', include('rest_framework.urls', namespace='rest_framework')),
-<<<<<<< HEAD
-    url(r'^edit/', views.edit, name='edit'),
-    url(r'preview/', views.preview, name='preview'),
-    url(r'trash/', views.trash, name='trash'),
     url(r'exercises/$', views.exercise_list, name='exercise_list'),
     url(r'exercises/(?P<exercise_id>\w+)', views.exercise, name='exercise'),
     url(r'^file_upload/', views.file_upload, name="file_upload"),
     url(r'^accounts/logout/$', auth_views.logout, {'template_name': 'registration/logout.html'}),
     url(r'^accounts/', include('django.contrib.auth.urls')),
-
+    url(r'^channel_edit/', views.edit, name='edit')
 ]
 
 
@@ -106,8 +102,4 @@
     # static files (images, css, javascript, etc.)
     urlpatterns += [
         url(r'^media/(?P<path>.*)$', 'django.views.static.serve', {
-        'document_root': settings.MEDIA_ROOT})]
-=======
-    url(r'^channel_edit/', views.edit, name='edit')
-]
->>>>>>> 022e9c80
+        'document_root': settings.MEDIA_ROOT})]