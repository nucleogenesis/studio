from collections import OrderedDict
from django.core.cache import cache
from django.core.exceptions import ValidationError as DjangoValidationError
from django.core.files import File as DjFile
from django.db import transaction
from django.db.models import Q, Max
from rest_framework import serializers
from rest_framework.exceptions import ValidationError
from rest_framework.fields import set_value, SkipField
from rest_framework.settings import api_settings
from rest_framework.utils import model_meta
from rest_framework_bulk import BulkSerializerMixin

from contentcuration.models import *
from contentcuration.statistics import record_node_addition_stats


class LicenseSerializer(serializers.ModelSerializer):
    class Meta:
        model = License
        fields = ('license_name', 'exists', 'id', 'license_url', 'license_description')


class LanguageSerializer(serializers.ModelSerializer):
    id = serializers.CharField(required=False)
    ietf_name = serializers.SerializerMethodField('generate_ietf_name')

    def generate_ietf_name(self, language):
        return str(language)

    class Meta:
        model = Language
        fields = ('lang_code', 'lang_subcode', 'id', 'readable_name', 'ietf_name')


class FileFormatSerializer(serializers.ModelSerializer):
    class Meta:
        model = FileFormat
        fields = ("__all__")


class FormatPresetSerializer(serializers.ModelSerializer):
    # files = FileSerializer(many=True, read_only=True)
    associated_mimetypes = serializers.SerializerMethodField('retrieve_mimetypes')
    # Handles multi-language content (Backbone won't allow duplicate ids in collection, so name retains id)
    name = serializers.SerializerMethodField('retrieve_name')

    def retrieve_mimetypes(self, preset):
        return preset.allowed_formats.values_list('mimetype', flat=True)

    def retrieve_name(self, preset):
        return preset.id

    class Meta:
        model = FormatPreset
        fields = (
            'id', 'name', 'readable_name', 'multi_language', 'supplementary', 'thumbnail', 'subtitle', 'order', 'kind',
            'allowed_formats', 'associated_mimetypes', 'display')


class FileListSerializer(serializers.ListSerializer):
    def update(self, instance, validated_data):
        ret = []
        update_files = {}
        with transaction.atomic():
            for item in validated_data:
                item.update({
                    'preset_id': item['preset']['id'],
                    'language_id': item.get('language')['id'] if item.get('language') else None
                })

                # User should not be able to change files without a display
                if item['preset']['display']:
                    if 'id' in item:
                        update_files[item['id']] = item
                    else:
                        # create new nodes
                        ret.append(File.objects.create(**item))
                item.pop('preset', None)
                item.pop('language', None)

        files_to_delete = []
        nodes_to_parse = []
        current_files = [f['id'] for f in validated_data]

        # Get files that have the same contentnode, preset, and language as the files that are now attached to this node
        for file_obj in validated_data:
            delete_queryset = File.objects.filter(
                Q(contentnode=file_obj['contentnode']) &  # Get files that are associated with this node
                (Q(preset_id=file_obj['preset_id']) | Q(
                    preset=None)) &  # Look at files that have the same preset as this file
                Q(language_id=file_obj.get('language_id')) &  # Look at files with the same language as this file
                ~Q(id=file_obj['id'])  # Remove the file if it's not this file
            )
            files_to_delete += [f for f in delete_queryset.all()]
            if file_obj['contentnode'] not in nodes_to_parse:
                nodes_to_parse.append(file_obj['contentnode'])

        # Delete removed files
        for node in nodes_to_parse:
            previous_files = node.files.all()
            for f in previous_files:
                if f.id not in current_files:
                    files_to_delete.append(f)

        for to_delete in files_to_delete:
            to_delete.delete()

        if update_files:
            with transaction.atomic():
                for file_id, data in update_files.items():
                    file_obj, is_new = File.objects.get_or_create(pk=file_id)
                    # potential optimization opportunity
                    for attr, value in data.items():
                        if attr != "preset" and attr != "language":
                            setattr(file_obj, attr, value)
                    file_path = generate_file_on_disk_name(file_obj.checksum, str(file_obj))
                    if os.path.isfile(file_path):
                        file_obj.file_on_disk = DjFile(open(file_path, 'rb'))
                    else:
                        raise OSError("Error: file {} was not found".format(str(file_obj)))
                    file_obj.save()
                    ret.append(file_obj)
        return ret


class FileSerializer(BulkSerializerMixin, serializers.ModelSerializer):
    file_on_disk = serializers.SerializerMethodField('get_file_url')
    storage_url = serializers.SerializerMethodField('retrieve_storage_url')
    mimetype = serializers.SerializerMethodField('retrieve_extension')
    language = LanguageSerializer(many=False, required=False, allow_null=True)
    display_name = serializers.SerializerMethodField('retrieve_display_name')
    id = serializers.CharField(required=False)
    preset = FormatPresetSerializer(many=False)

    def get(*args, **kwargs):
        return super.get(*args, **kwargs)

    def get_file_url(self, obj):
        return obj.file_on_disk.url

    def retrieve_storage_url(self, obj):
        return generate_storage_url(str(obj))

    def retrieve_extension(self, obj):
        return obj.file_format.mimetype

    def retrieve_display_name(self, obj):
        preset = obj.preset.readable_name if obj.preset else ""
        language = " ({})".format(obj.language.readable_name) if obj.language else ""
        return "{}{}".format(preset, language)

    class Meta:
        model = File
        fields = (
            'id', 'checksum', 'display_name', 'file_size', 'language', 'file_on_disk', 'contentnode', 'file_format',
            'preset', 'original_filename', 'storage_url', 'mimetype', 'source_url')
        list_serializer_class = FileListSerializer


class ContentKindSerializer(serializers.ModelSerializer):
    associated_presets = serializers.SerializerMethodField('retrieve_associated_presets')

    def retrieve_associated_presets(self, kind):
        return FormatPreset.objects.filter(kind=kind).values()

    class Meta:
        model = ContentKind
        fields = ("kind", 'associated_presets')


class CustomListSerializer(serializers.ListSerializer):
    def update(self, instance, validated_data):
        update_nodes = {}
        tag_mapping = {}
        prerequisite_mapping = {}
        ret = []
        unformatted_input_tags = []

        with transaction.atomic():
            for item in validated_data:
                item_tags = item.get('tags')

                unformatted_input_tags += item.pop('tags')
                if 'id' in item:
                    update_nodes[item['id']] = item
                    tag_mapping[item['id']] = item_tags
                    prerequisite_mapping.update({item['id']: item.pop('prerequisite')})
                else:
                    # create new nodes
                    new_node = ContentNode.objects.create(**item)
                    ret.append(new_node)
                    prerequisite_mapping.update({new_node.pk: item.pop('prerequisite')})


        # get all ContentTag objects, if doesn't exist, create them.
        all_tags = []
        for tag_data in unformatted_input_tags:
            # when deleting nodes, tag_data is a dict, but when adding nodes, it's a unicode string
            if isinstance(tag_data, unicode):
                tag_data = json.loads(tag_data)
            tag_tuple = ContentTag.objects.get_or_create(tag_name=tag_data['tag_name'], channel_id=tag_data['channel'])
            all_tags.append(tag_tuple[0])

        if ret:
            # new nodes and tags have been created, now add tags to them
            bulk_adding_list = []
            ThroughModel = ContentNode.tags.through
            for tag in all_tags:
                for node in ret:
                    bulk_adding_list.append(ThroughModel(node_id=node.pk, contenttag_id=tag.pk))
            ThroughModel.objects.bulk_create(bulk_adding_list)

        # Perform updates.
        if update_nodes:
            record_node_addition_stats(update_nodes, ContentNode.objects.get(id=update_nodes.itervalues().next()['id']),
                                       self.context['request'].user.id)
            with transaction.atomic():
                with ContentNode.objects.delay_mptt_updates():
                    for node_id, data in update_nodes.items():
                        node, is_new = ContentNode.objects.get_or_create(pk=node_id)

                        taglist = []
                        for tag_data in tag_mapping.get(node_id, None):
                            # when deleting nodes, tag_data is a dict, but when adding nodes, it's a unicode string
                            if isinstance(tag_data, unicode):
                                tag_data = json.loads(tag_data)

                            # this requires optimization
                            for tag_itm in all_tags:
                                if tag_itm.tag_name == tag_data['tag_name'] \
                                        and tag_itm.channel_id == tag_data['channel']:
                                    taglist.append(tag_itm)

                        # Detect if model has been moved to a different tree
                        if node.pk is not None:
                            original = ContentNode.objects.get(pk=node.pk)
                            if original.parent_id and original.parent_id != node.parent_id:
                                original_parent = ContentNode.objects.get(pk=original.parent_id)
                                original_parent.changed = True
                                original_parent.save()

                        # potential optimization opportunity
                        for attr, value in data.items():
                            setattr(node, attr, value)
                        node.tags = taglist

                        PrerequisiteContentRelationship.objects.filter(target_node_id=node_id).delete()
                        for prereq_node in prerequisite_mapping.get(node_id) or []:
                            PrerequisiteContentRelationship.objects.get_or_create(target_node_id=node_id, prerequisite_id=prereq_node.id)
                        node.save(request=self.context['request'])
                        ret.append(node)
        return ret


def record_action_stats(nodes_being_added, user_id):
    """
    :param nodes_being_added: The nodes being added to the human channel.
    :param user_id: The id of the user committing the action.
    """

    action_attributes = dict(action_source='Human', content_source='Human', user_id=user_id)

    # The first node to be added in this action.
    first_node = nodes_being_added.itervalues().next()
    action_attributes['content_type'] = first_node['kind'].kind.title()

    if 'id' in first_node and ContentNode.objects.get(id=first_node['id']).parent is not None:
        action_attributes['action'] = 'Update'
    else:
        action_attributes['action'] = 'Create'
        action_attributes['num_nodes_added'] = len(nodes_being_added)
        num_resources = 0
        for id, node in nodes_being_added.items():
            if node['kind'].kind != content_kinds.TOPIC:
                num_resources += 1
        action_attributes['num_resources_added'] = num_resources

    # The parent the new nodes are being added to.
    parent_node = first_node['parent']
    action_attributes['channel_id'] = parent_node.get_channel().id

    root_node = parent_node.get_root()
    action_attributes['channel_num_resources'] = root_node.get_descendants().exclude(kind=content_kinds.TOPIC).count() \
        + (action_attributes.get('num_resources_added') or 0)
    action_attributes['channel_num_nodes'] = root_node.get_descendant_count() + (action_attributes.get('num_nodes_added') or 0)

    record_channel_action_stats(action_attributes)


class TagSerializer(serializers.ModelSerializer):
    class Meta:
        model = ContentTag
        fields = ('tag_name', 'channel', 'id')


class AssessmentListSerializer(serializers.ListSerializer):
    def update(self, instance, validated_data):
        ret = []
        file_mapping = {}

        with transaction.atomic():
            for item in validated_data:
                files = item.pop('files', [])  # Remove here to avoid problems with setting attributes

                # Handle existing items
                if 'id' in item:
                    aitem, is_new = AssessmentItem.objects.get_or_create(pk=item['id'])
                    if item['deleted']:
                        aitem.delete()
                        continue
                    else:
                        # Set attributes for assessment item
                        for attr, value in item.items():
                            setattr(aitem, attr, value)
                        aitem.save()
                else:
                    # Create item
                    aitem = AssessmentItem.objects.create(**item)

                for f in files:
                    if f.checksum in str(aitem.__dict__):
                        if f.assessment_item_id != aitem.pk:
                            f.assessment_item = aitem
                            f.save()
                    else:
                        f.delete()

                ret.append(aitem)

        return ret


class AssessmentItemSerializer(BulkSerializerMixin, serializers.ModelSerializer):
    contentnode = serializers.PrimaryKeyRelatedField(queryset=ContentNode.objects.all())
    id = serializers.IntegerField(required=False)

    class Meta:
        model = AssessmentItem
        fields = ('id', 'question', 'files', 'type', 'answers', 'contentnode', 'assessment_id',
                  'hints', 'raw_data', 'order', 'source_url', 'randomize', 'deleted')
        list_serializer_class = AssessmentListSerializer


class SimplifiedContentNodeSerializer(BulkSerializerMixin, serializers.ModelSerializer):
    id = serializers.CharField(required=False)
    children = serializers.PrimaryKeyRelatedField(many=True, read_only=True)
    prerequisite = serializers.PrimaryKeyRelatedField(many=True, queryset=ContentNode.objects.all())
    is_prerequisite_of = serializers.PrimaryKeyRelatedField(many=True, read_only=True)
    metadata = serializers.SerializerMethodField('retrieve_metadata')
    parent_title = serializers.SerializerMethodField('retrive_parent_title')
    ancestors = serializers.SerializerMethodField('get_node_ancestors')

    def retrive_parent_title(self, node):
        return node.parent and node.parent.title

    def retrieve_metadata(self, node):
        if node.kind_id == content_kinds.TOPIC:
            # descendants = node.get_descendants(include_self=True)
            # aggregated = descendants.aggregate(resource_size=Sum('files__file_size'), assessment_size=Sum('assessment_items__files__file_size'))
            return {
                "total_count": node.get_descendant_count(),
                "resource_count": node.get_descendants().exclude(kind=content_kinds.TOPIC).count(),
                # "resource_size" : (aggregated.get('resource_size') or 0) + (aggregated.get('assessment_size') or 0),
            }
        else:
            # assessment_size = node.assessment_items.aggregate(resource_size=Sum('files__file_size'))['resource_size'] or 0
            # resource_size = node.files.aggregate(resource_size=Sum('file_size')).get('resource_size') or 0
            return {
                "total_count": 1,
                "resource_count": 1,
            }

    @staticmethod
    def setup_eager_loading(queryset):
        """ Perform necessary eager loading of data. """
        queryset = queryset.prefetch_related('children').prefetch_related('files').prefetch_related('assessment_items')
        return queryset

    def to_internal_value(self, data):
        """
        In order to be able to handle passing tag_name in array,
        we need to overwrite this method to bypass run_validation for tags
        """
        if not isinstance(data, dict):
            message = self.error_messages['invalid'].format(
                datatype=type(data).__name__
            )
            raise ValidationError({
                api_settings.NON_FIELD_ERRORS_KEY: [message]
            })

        ret = OrderedDict()
        errors = OrderedDict()
        fields = self._writable_fields

        for field in fields:
            validate_method = getattr(self, 'validate_' + field.field_name, None)
            primitive_value = field.get_value(data)
            try:
                if field.field_name != 'tags':
                    validated_value = field.run_validation(primitive_value)
                else:
                    validated_value = primitive_value

                if validate_method is not None:
                    validated_value = validate_method(validated_value)
            except ValidationError as exc:
                errors[field.field_name] = exc.detail
            except DjangoValidationError as exc:
                errors[field.field_name] = list(exc.messages)
            except SkipField:
                pass
            else:
                set_value(ret, field.source_attrs, validated_value)

        if errors:
            raise ValidationError(errors)

        return ret

    def create(self, validated_data):
        ModelClass = self.Meta.model
        info = model_meta.get_field_info(ModelClass)
        many_to_many = {}
        for field_name, relation_info in info.relations.items():
            if relation_info.to_many and (field_name in validated_data):
                many_to_many[field_name] = validated_data.pop(field_name)

        try:
            instance = ModelClass.objects.create(**validated_data)
        except TypeError as exc:
            msg = (
                'Got a `TypeError` when calling `%s.objects.create()`. '
                'This may be because you have a writable field on the '
                'serializer class that is not a valid argument to '
                '`%s.objects.create()`. You may need to make the field '
                'read-only, or override the %s.create() method to handle '
                'this correctly.\nOriginal exception text was: %s.' %
                (
                    ModelClass.__name__,
                    ModelClass.__name__,
                    self.__class__.__name__,
                    exc
                )
            )
            raise TypeError(msg)

        # Save many-to-many relationships after the instance is created.
        if self.validated_data['tags']:
            tag_list = []
            for tag in self.validated_data['tags']:
                # tag_list.append(ContentTag.objects.get_or_create(tag_name=tag['tag_name'])[0])
                tag_list.append(ContentTag.objects.get_or_create(tag_name=tag)[0])
            setattr(instance, 'tags', tag_list)
            many_to_many.pop('tags')

        if many_to_many:
            for field_name, value in many_to_many.items():
                setattr(instance, field_name, value)

        instance.save()

        return instance

    def update(self, instance, validated_data):
        """
        Since we are not doing anything crazy about the nested writable field(tags here),
        so just bypass the raise_errors_on_nested_writes().
        This may need to change in the future when we need to do crazy things on nested writable field.
        """
        for attr, value in validated_data.items():
            setattr(instance, attr, value)
        instance.save()
        return instance

    def get_node_ancestors(self, node):
        return node.get_ancestors().values_list('id', flat=True)

    class Meta:
        model = ContentNode
        fields = ('title', 'id', 'sort_order', 'kind', 'children', 'parent', 'metadata', 'content_id', 'prerequisite', 'is_prerequisite_of', 'parent_title', 'ancestors')


class RootNodeSerializer(SimplifiedContentNodeSerializer):
    channel_name = serializers.SerializerMethodField('retrieve_channel_name')

    def retrieve_metadata(self, node):
        descendants = node.get_descendants(include_self=True)
        return {
            "total_count": node.get_descendant_count(),
            "resource_count": descendants.exclude(kind_id=content_kinds.TOPIC).count(),
            "max_sort_order": node.children.aggregate(max_sort_order=Max('sort_order'))['max_sort_order'] or 1,
            "resource_size": 0,
            "has_changed_descendant": descendants.filter(changed=True).exists()
        }

    def retrieve_channel_name(self, node):
        channel = node.get_channel()
        return channel.name if channel else None

    class Meta:
        model = ContentNode
        fields = ('title', 'id', 'kind', 'children', 'metadata', 'published', 'channel_name', 'prerequisite', 'is_prerequisite_of', 'parent_title', 'ancestors')


class ContentNodeSerializer(SimplifiedContentNodeSerializer):
    ancestors = serializers.SerializerMethodField('get_node_ancestors')
    valid = serializers.SerializerMethodField('check_valid')
    associated_presets = serializers.SerializerMethodField('retrieve_associated_presets')

    def retrieve_associated_presets(self, node):
        return node.get_associated_presets()

    def check_valid(self, node):
        if node.kind_id == content_kinds.TOPIC:
            return True
        elif node.kind_id == content_kinds.EXERCISE:
            for aitem in node.assessment_items.exclude(type=exercises.PERSEUS_QUESTION):
                answers = json.loads(aitem.answers)
                correct_answers = filter(lambda a: a['correct'], answers)
                if aitem.question == "" or len(answers) == 0 or len(correct_answers) == 0 or \
                        any(filter(lambda a: a['answer'] == "", answers)) or \
                        (aitem.type == exercises.SINGLE_SELECTION and len(correct_answers) > 1) or \
                        any(filter(lambda h: h['hint'] == "", json.loads(aitem.hints))):
                    return False
            return True
        else:
            return node.files.filter(preset__supplementary=False).exists()

    def retrieve_metadata(self, node):
        if node.kind_id == content_kinds.TOPIC:
            descendants = node.get_descendants(include_self=True)
            return {
                "total_count": node.get_descendant_count(),
                "resource_count": descendants.exclude(kind=content_kinds.TOPIC).count(),
                "max_sort_order": node.children.aggregate(max_sort_order=Max('sort_order'))['max_sort_order'] or 1,
                "resource_size": 0,  # Make separate request
                "has_changed_descendant": descendants.filter(changed=True).exists(),
            }
        else:
            assessment_size = node.assessment_items.values('files__checksum', 'files__file_size').distinct()\
                            .aggregate(resource_size=Sum('files__file_size')).get('resource_size') or 0
            resource_size = node.files.values('file_size', 'checksum').distinct()\
                            .aggregate(resource_size=Sum('file_size')).get('resource_size') or 0
            resource_count = 1
            if node.kind_id == content_kinds.EXERCISE:
                resource_count = node.assessment_items.filter(deleted=False).count()

            return {
                "total_count": 1,
                "resource_count": resource_count,
                "max_sort_order": node.sort_order,
                "resource_size": assessment_size + resource_size,
                "has_changed_descendant": node.changed,
            }

    class Meta:
        list_serializer_class = CustomListSerializer
        model = ContentNode
        fields = ('title', 'changed', 'id', 'description', 'sort_order', 'author', 'copyright_holder', 'license',
                  'license_description', 'assessment_items', 'files', 'parent_title', 'ancestors', 'modified',
<<<<<<< HEAD
                  'kind', 'parent', 'children', 'published', 'associated_presets', 'valid', 'metadata', 'ancestors',
=======
                  'kind', 'parent', 'children', 'published', 'associated_presets', 'valid', 'metadata',
>>>>>>> 723d7cc8
                  'tags', 'extra_fields', 'prerequisite', 'is_prerequisite_of')


class ContentNodeEditSerializer(ContentNodeSerializer):
    original_channel = serializers.SerializerMethodField('retrieve_original_channel')
    files = FileSerializer(many=True, read_only=True)
    tags = TagSerializer(many=True)
    assessment_items = AssessmentItemSerializer(many=True, read_only=True)

    def retrieve_original_channel(self, node):
        original = node.get_original_node()
        channel = original.get_channel() if original else None
        return {"id": channel.pk, "name": channel.name} if channel else None

    class Meta:
        list_serializer_class = CustomListSerializer
        model = ContentNode
        fields = ('title', 'changed', 'id', 'description', 'sort_order', 'author', 'copyright_holder', 'license',
                  'license_description', 'assessment_items', 'files', 'parent_title', 'content_id', 'modified',
                  'kind', 'parent', 'children', 'published', 'associated_presets', 'valid', 'metadata', 'ancestors',
                  'tags', 'extra_fields', 'original_channel', 'prerequisite', 'is_prerequisite_of', 'thumbnail_encoding')



class ContentNodeCompleteSerializer(ContentNodeEditSerializer):
    class Meta:
        list_serializer_class = CustomListSerializer
        model = ContentNode
        fields = (
            'title', 'changed', 'id', 'description', 'sort_order', 'author', 'node_id', 'copyright_holder', 'license',
            'license_description', 'kind', 'prerequisite', 'is_prerequisite_of', 'parent_title', 'ancestors',
            'original_channel', 'original_source_node_id', 'source_node_id', 'content_id', 'original_channel_id',
            'source_channel_id', 'source_id', 'source_domain', 'thumbnail_encoding',
            'children', 'parent', 'tags', 'created', 'modified', 'published', 'extra_fields', 'assessment_items',
            'files', 'valid', 'metadata')


class ChannelSerializer(serializers.ModelSerializer):
    has_changed = serializers.SerializerMethodField('check_for_changes')
    main_tree = RootNodeSerializer(read_only=True)
    staging_tree = RootNodeSerializer(read_only=True)
    trash_tree = RootNodeSerializer(read_only=True)
    thumbnail_url = serializers.SerializerMethodField('generate_thumbnail_url')
    created = serializers.SerializerMethodField('get_date_created')
    updated = serializers.SerializerMethodField('get_date_updated')
    tags = TagSerializer(many=True, read_only=True)

    def get_date_created(self, channel):
        return channel.main_tree.created.strftime("%X %x")

    def get_date_updated(self, channel):
        return channel.staging_tree.created.strftime("%X %x") if channel.staging_tree else None

    def generate_thumbnail_url(self, channel):
        if channel.thumbnail and 'static' not in channel.thumbnail:
            return generate_storage_url(channel.thumbnail)
        return '/static/img/kolibri_placeholder.png'

    def check_for_changes(self, channel):
        return channel.main_tree and channel.main_tree.get_descendants().filter(changed=True).count() > 0

    @staticmethod
    def setup_eager_loading(queryset):
        """ Perform necessary eager loading of data. """
        queryset = queryset.select_related('main_tree')
        return queryset

    class Meta:
        model = Channel
        fields = (
            'id', 'created', 'updated', 'name', 'description', 'has_changed', 'editors', 'main_tree', 'trash_tree',
            'staging_tree', 'source_id', 'source_domain', 'ricecooker_version', 'thumbnail', 'version', 'deleted',
            'public', 'thumbnail_url','thumbnail_encoding', 'pending_editors', 'viewers', 'tags', 'preferences')


class AccessibleChannelListSerializer(serializers.ModelSerializer):
    size = serializers.SerializerMethodField("get_resource_size")
    count = serializers.SerializerMethodField("get_resource_count")
    created = serializers.SerializerMethodField('get_date_created')
    main_tree = RootNodeSerializer(read_only=True)

    def get_date_created(self, channel):
        return channel.main_tree.created

    def get_resource_size(self, channel):
        return channel.get_resource_size()

    def get_resource_count(self, channel):
        return channel.main_tree.get_descendant_count()

    class Meta:
        model = Channel
        fields = ('id', 'created', 'name', 'size', 'count', 'version', 'deleted', 'main_tree')


class ChannelListSerializer(serializers.ModelSerializer):
    thumbnail_url = serializers.SerializerMethodField('generate_thumbnail_url')
    view_only = serializers.SerializerMethodField('check_view_only')
    published = serializers.SerializerMethodField('check_published')
    count = serializers.SerializerMethodField("get_resource_count")
    created = serializers.SerializerMethodField('get_date_created')

    def get_date_created(self, channel):
        return channel.main_tree.created

    def get_resource_count(self, channel):
        return channel.main_tree.get_descendant_count()

    def check_published(self, channel):
        return channel.main_tree.published

    def check_view_only(self, channel):
        return channel.is_view_only == 1

    def generate_thumbnail_url(self, channel):
        if channel.thumbnail and 'static' not in channel.thumbnail:
            return generate_storage_url(channel.thumbnail)
        return '/static/img/kolibri_placeholder.png'

    class Meta:
        model = Channel
        fields = ('id', 'created', 'name', 'view_only', 'published', 'pending_editors', 'editors', 'viewers',
                  'description', 'count', 'version', 'public', 'thumbnail_url', 'thumbnail', 'thumbnail_encoding', 'deleted', 'preferences')


class UserSerializer(serializers.ModelSerializer):
    class Meta:
        model = User
        fields = ('email', 'first_name', 'last_name', 'is_active', 'is_admin', 'id', 'is_staff')


class CurrentUserSerializer(serializers.ModelSerializer):
    clipboard_tree = RootNodeSerializer(read_only=True)

    class Meta:
        model = User
        fields = ('email', 'first_name', 'last_name', 'is_active', 'is_admin', 'id', 'clipboard_tree')


class UserChannelListSerializer(serializers.ModelSerializer):
    class Meta:
        model = User
        fields = ('email', 'first_name', 'last_name', 'id', 'is_active')


class AdminChannelListSerializer(serializers.ModelSerializer):
    published = serializers.SerializerMethodField('check_published')
    count = serializers.SerializerMethodField("compute_item_count")
    created = serializers.SerializerMethodField('get_date_created')
    modified = serializers.SerializerMethodField('get_date_modified')
    download_url = serializers.SerializerMethodField('generate_db_url')
    editors = UserChannelListSerializer(many=True, read_only=True)
    viewers = UserChannelListSerializer(many=True, read_only=True)

    def generate_db_url(self, channel):
        return "{path}{id}.sqlite3".format(path=settings.CONTENT_DATABASE_URL, id=channel.pk)

    def get_date_created(self, channel):
        return channel.main_tree.created

    def get_date_modified(self, channel):
        return channel.main_tree.modified

    def compute_item_count(self, channel):
        return channel.main_tree.get_descendant_count()

    def check_published(self, channel):
        return channel.main_tree.published

    class Meta:
        model = Channel
        fields = ('id', 'created', 'modified', 'name', 'published', 'editors', 'viewers', 'staging_tree',
                  'description', 'count', 'version', 'public', 'deleted', 'ricecooker_version', 'download_url')

class SimplifiedChannelListSerializer(serializers.ModelSerializer):
    class Meta:
        model = Channel
        fields = ('id', 'name')

class AdminUserListSerializer(serializers.ModelSerializer):
    editable_channels = SimplifiedChannelListSerializer(many=True, read_only=True)
    view_only_channels = SimplifiedChannelListSerializer(many=True, read_only=True)

    class Meta:
        model = User
        fields = ('email', 'first_name', 'last_name', 'id', 'editable_channels', 'view_only_channels', 'is_admin', 'date_joined', 'is_active')

class InvitationSerializer(BulkSerializerMixin, serializers.ModelSerializer):
    channel_name = serializers.SerializerMethodField('retrieve_channel_name')
    sender = UserSerializer(read_only=True)

    def retrieve_channel_name(self, invitation):
        return invitation.channel.name

    class Meta:
        model = Invitation
        fields = (
            'id', 'invited', 'email', 'sender', 'channel', 'first_name', 'last_name', 'share_mode', 'channel_name')<|MERGE_RESOLUTION|>--- conflicted
+++ resolved
@@ -560,11 +560,7 @@
         model = ContentNode
         fields = ('title', 'changed', 'id', 'description', 'sort_order', 'author', 'copyright_holder', 'license',
                   'license_description', 'assessment_items', 'files', 'parent_title', 'ancestors', 'modified',
-<<<<<<< HEAD
-                  'kind', 'parent', 'children', 'published', 'associated_presets', 'valid', 'metadata', 'ancestors',
-=======
                   'kind', 'parent', 'children', 'published', 'associated_presets', 'valid', 'metadata',
->>>>>>> 723d7cc8
                   'tags', 'extra_fields', 'prerequisite', 'is_prerequisite_of')
 
 
