--- conflicted
+++ resolved
@@ -11,13 +11,8 @@
 from django.db import transaction
 
 class LicenseSerializer(serializers.ModelSerializer):
-<<<<<<< HEAD
-    class Meta:
-        model = ContentLicense
-=======
-    class Meta: 
+    class Meta:
         model = License
->>>>>>> 2d8c3fd5
         fields = ('license_name', 'exists', 'id')
 
 class ChannelSerializer(serializers.ModelSerializer):
@@ -70,13 +65,6 @@
    class Meta:
         model = FormatPreset
         fields = ('id', 'readable_name', 'multi_language', 'supplementary', 'order', 'kind', 'allowed_formats')
-
-<<<<<<< HEAD
-class TagSerializer(serializers.ModelSerializer):
-   class Meta:
-    model = ContentTag
-    fields = ('tag_name', 'tag_type')
-
 
 class CustomListSerializer(serializers.ListSerializer):
     def update(self, instance, validated_data):
@@ -136,10 +124,9 @@
 
         return ret
 
-
-class NodeSerializer(BulkSerializerMixin, serializers.ModelSerializer):
+class ContentNodeSerializer(BulkSerializerMixin, serializers.ModelSerializer):
     children = serializers.PrimaryKeyRelatedField(many=True, read_only=True)
-    formats = FormatSerializer(many=True, read_only=True)
+    preset = FormatPresetSerializer(many=True, read_only=True)
     id = serializers.IntegerField(required=False)
 
     resource_count = serializers.SerializerMethodField('count_resources')
@@ -256,31 +243,16 @@
 
     class Meta:
         list_serializer_class = CustomListSerializer
-        model = Node
+        model = ContentNode
         fields = ('title', 'published', 'total_file_size', 'id', 'description', 'published',  'sort_order',
-                 'license_owner', 'license', 'kind', 'children', 'parent', 'content_id', 'formats',
+                 'license_owner', 'license', 'kind', 'children', 'parent', 'content_id','preset',
                  'original_filename', 'resource_count', 'resource_size', 'ancestors', 'tags')
-
-class MimeTypeSerializer(serializers.ModelSerializer):
-   class Meta:
-    model = MimeType
-    fields = ('readable_name', 'machine_name', 'id')
-=======
-class ContentNodeSerializer(BulkSerializerMixin, serializers.ModelSerializer):
-    children = serializers.PrimaryKeyRelatedField(many=True, read_only=True)
-    preset = FormatPresetSerializer(many=True, read_only=True)
-
-    class Meta:
-        model = ContentNode
-        fields = ('title', 'published', 'total_file_size', 'id', 'description', 'published',
-                  'sort_order', 'license_owner', 'license', 'kind', 'children', 'parent', 'content_id',
-                  'preset', 'original_filename')
 
 class TagSerializer(serializers.ModelSerializer):
    class Meta:
     model = ContentTag
-    fields = ('tag_name', 'tag_type', 'id') 
->>>>>>> 2d8c3fd5
+    fields = ('tag_name', 'tag_type')
+
 
 class ExerciseSerializer(serializers.ModelSerializer):
     class Meta:
