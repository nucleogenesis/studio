--- conflicted
+++ resolved
@@ -1,19 +1,13 @@
-<<<<<<< HEAD
 import zlib
-=======
 import math
->>>>>>> 1f16e63b
 from collections import OrderedDict
 from django.core.cache import cache
 from django.core.exceptions import ValidationError as DjangoValidationError, PermissionDenied
 from django.core.files import File as DjFile
 from django.db import transaction
 from django.db.models import Q, Max
-<<<<<<< HEAD
 from pressurecooker.encodings import encode_file_to_base64
-=======
 from django.utils.translation import ugettext as _
->>>>>>> 1f16e63b
 from rest_framework import serializers
 from rest_framework.exceptions import ValidationError
 from rest_framework.fields import set_value, SkipField
