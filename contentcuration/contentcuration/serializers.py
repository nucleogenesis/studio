import json
import re
from collections import OrderedDict

from builtins import object
from builtins import zip
from django.conf import settings
from django.core.exceptions import ObjectDoesNotExist
from django.core.exceptions import ValidationError as DjangoValidationError
from django.core.files.storage import default_storage
from django.db import transaction
from django.db.models import IntegerField
from django.db.models import OuterRef
from django.db.models import QuerySet
from django.db.models import Value
from le_utils.constants import content_kinds
from le_utils.constants import exercises
from rest_framework import serializers
from rest_framework.exceptions import ValidationError
from rest_framework.fields import set_value
from rest_framework.fields import SkipField
from rest_framework.settings import api_settings
from rest_framework.utils import model_meta
from rest_framework_bulk import BulkSerializerMixin

from contentcuration.celery import app
from contentcuration.models import AssessmentItem
from contentcuration.models import Channel
from contentcuration.models import ContentKind
from contentcuration.models import ContentNode
from contentcuration.models import ContentTag
from contentcuration.models import File
from contentcuration.models import FileFormat
from contentcuration.models import FormatPreset
from contentcuration.models import generate_object_storage_name
from contentcuration.models import generate_storage_url
from contentcuration.models import Language
from contentcuration.models import License
from contentcuration.models import PrerequisiteContentRelationship
from contentcuration.models import SecretToken
from contentcuration.models import SlideshowSlide
from contentcuration.models import Task
from contentcuration.models import User
from contentcuration.node_metadata.annotations import AncestorArrayAgg
from contentcuration.node_metadata.annotations import AssessmentCount
from contentcuration.node_metadata.annotations import CoachCount
from contentcuration.node_metadata.annotations import DescendantCount
from contentcuration.node_metadata.annotations import HasChanged
from contentcuration.node_metadata.annotations import ResourceCount
from contentcuration.node_metadata.annotations import ResourceSize
from contentcuration.node_metadata.annotations import SortOrderMax
from contentcuration.node_metadata.query import Metadata
from contentcuration.statistics import record_node_addition_stats
from contentcuration.utils.format import format_size
from contentcuration.viewsets.common import SQCount


def no_field_eval_repr(self):
    """
    DRF's default __repr__ implementation prints out all fields, and in the process
    of that can evaluate querysets. If those querysets haven't yet had filters applied,
    this will lead to full table scans, which are a big no-no if you like running servers.
    """
    return "{} object".format(self.__class__.__name__)


# We have to monkey patch because DRF has some internal logic that returns a
# ListSerializer object when a Serializer-derived object is requested if many=True.
# Monkey-patching also means we don't have to worry about missing any serializers, tho. :)
serializers.ListSerializer.__repr__ = no_field_eval_repr
serializers.ModelSerializer.__repr__ = no_field_eval_repr


class LicenseSerializer(serializers.ModelSerializer):

    class Meta:
        model = License
        fields = ('license_name', 'exists', 'id', 'license_url', 'license_description', 'copyright_holder_required', 'is_custom')


class LanguageSerializer(serializers.ModelSerializer):
    id = serializers.CharField(required=False)
    ietf_name = serializers.SerializerMethodField('generate_ietf_name')

    def generate_ietf_name(self, language):
        return str(language)

    class Meta:
        model = Language
        fields = ('lang_code', 'lang_subcode', 'id', 'readable_name', 'ietf_name', 'native_name')


class FileFormatSerializer(serializers.ModelSerializer):

    class Meta:
        model = FileFormat
        fields = ("__all__")


class FormatPresetSerializer(serializers.ModelSerializer):
    # files = FileSerializer(many=True, read_only=True)
    associated_mimetypes = serializers.SerializerMethodField('retrieve_mimetypes')
    # Handles multi-language content (Backbone won't allow duplicate ids in collection, so name retains id)
    name = serializers.SerializerMethodField('retrieve_name')

    def retrieve_mimetypes(self, preset):
        return preset.allowed_formats.values_list('mimetype', flat=True)

    def retrieve_name(self, preset):
        return preset.id

    class Meta:
        model = FormatPreset
        fields = (
            'id', 'name', 'readable_name', 'multi_language', 'supplementary', 'thumbnail', 'subtitle', 'order', 'kind',
            'allowed_formats', 'associated_mimetypes', 'display')


class FileListSerializer(serializers.ListSerializer):

    def update(self, instance, validated_data):
        ret = []
        nodes_to_check = []
        with transaction.atomic():
            # Get files that have the same contentnode, preset, and language as the files that are now attached to this node
            for item in validated_data:
                file_obj, _new = File.objects.get_or_create(pk=item['id'])
                file_obj.language_id = item.get('language') and item['language']['id']
                file_obj.contentnode = item['contentnode']

                if item['contentnode'] not in nodes_to_check:
                    nodes_to_check.append(item['contentnode'])

                # Make sure file exists
                file_path = generate_object_storage_name(file_obj.checksum, str(file_obj))
                if not default_storage.exists(file_path):
                    raise OSError("Error: file {} was not found".format(str(file_obj)))

                # Replace existing files
                files_to_replace = item['contentnode'].files.exclude(pk=file_obj.pk)\
                    .filter(preset_id=file_obj.preset_id, language_id=file_obj.language_id)
                files_to_replace.delete()

                file_obj.save()
                ret.append(file_obj)

            # Remove items that are not in the validated data (file has been removed)
            for node in nodes_to_check:
                file_ids = [f['id'] for f in validated_data if f['contentnode'].pk == node.pk]
                node.files.exclude(pk__in=file_ids).delete()

        return ret


class FileSerializer(BulkSerializerMixin, serializers.ModelSerializer):
    file_on_disk = serializers.SerializerMethodField('get_file_url')
    storage_url = serializers.SerializerMethodField('retrieve_storage_url')
    mimetype = serializers.SerializerMethodField('retrieve_extension')
    language = LanguageSerializer(many=False, required=False, allow_null=True)
    display_name = serializers.SerializerMethodField('retrieve_display_name')
    id = serializers.CharField(required=False)
    preset = FormatPresetSerializer(many=False, read_only=True)

    def get(*args, **kwargs):
        return super.get(*args, **kwargs)

    def get_file_url(self, obj):
        return obj.file_on_disk.url

    def retrieve_storage_url(self, obj):
        return generate_storage_url(str(obj))

    def retrieve_extension(self, obj):
        return obj.file_format.mimetype

    def retrieve_display_name(self, obj):
        preset = obj.preset.readable_name if obj.preset else ""
        language = " ({})".format(obj.language.readable_name) if obj.language else ""
        return "{}{}".format(preset, language)

    class Meta:
        model = File
        fields = (
            'id', 'checksum', 'display_name', 'file_size', 'language', 'file_on_disk', 'contentnode', 'file_format',
            'preset', 'original_filename', 'storage_url', 'mimetype', 'source_url')
        list_serializer_class = FileListSerializer


class ContentKindSerializer(serializers.ModelSerializer):
    associated_presets = serializers.SerializerMethodField('retrieve_associated_presets')

    def retrieve_associated_presets(self, kind):
        return list(FormatPreset.objects.filter(kind=kind).values())

    class Meta:
        model = ContentKind
        fields = ("kind", 'associated_presets')


class CustomListSerializer(serializers.ListSerializer):

    def update(self, instance, validated_data):  # noqa: C901
        update_nodes = {}
        tag_mapping = {}
        prerequisite_mapping = {}
        ret = []
        unformatted_input_tags = []

        with transaction.atomic():
            for item in validated_data:
                item_tags = item.get('tags')

                unformatted_input_tags += item.pop('tags')
                if 'id' in item:
                    update_nodes[item['id']] = item
                    tag_mapping[item['id']] = item_tags
                    prerequisite_mapping.update({item['id']: item.pop('prerequisite')})
                else:
                    # create new nodes
                    prerequisite = item.pop('prerequisite')
                    new_node = ContentNode.objects.create(**item)
                    ret.append(new_node)
                    prerequisite_mapping.update({new_node.pk: prerequisite})

        # get all ContentTag objects, if doesn't exist, create them.
        all_tags = []
        for tag_data in unformatted_input_tags:
            # when deleting nodes, tag_data is a dict, but when adding nodes, it's a unicode string
            if isinstance(tag_data, str):
                tag_data = json.loads(tag_data)
            tag_tuple = ContentTag.objects.get_or_create(tag_name=tag_data['tag_name'], channel_id=tag_data['channel'])
            all_tags.append(tag_tuple[0])

        if ret:
            # new nodes and tags have been created, now add tags to them
            bulk_adding_list = []
            ThroughModel = ContentNode.tags.through
            for tag in all_tags:
                for node in ret:
                    bulk_adding_list.append(ThroughModel(node_id=node.pk, contenttag_id=tag.pk))
            ThroughModel.objects.bulk_create(bulk_adding_list)

        # Perform updates.
        if update_nodes:
            record_node_addition_stats(update_nodes, ContentNode.objects.get(id=iter(update_nodes.values()).next()['id']),
                                       self.context['request'].user.id)
            with transaction.atomic():
<<<<<<< HEAD
                with ContentNode.objects.delay_mptt_updates():
                    for node_id, data in list(update_nodes.items()):
                        node, is_new = ContentNode.objects.get_or_create(pk=node_id)

                        taglist = []
                        for tag_data in tag_mapping.get(node_id, None):
                            # when deleting nodes, tag_data is a dict, but when adding nodes, it's a unicode string
                            if isinstance(tag_data, str):
                                tag_data = json.loads(tag_data)

                            # this requires optimization
                            for tag_itm in all_tags:
                                if tag_itm.tag_name == tag_data['tag_name'] \
                                        and tag_itm.channel_id == tag_data['channel']:
                                    taglist.append(tag_itm)

                        # Detect if model has been moved to a different tree
                        if node.pk is not None:
                            original = ContentNode.objects.get(pk=node.pk)
                            if original.parent_id and original.parent_id != node.parent_id:
                                original_parent = ContentNode.objects.get(pk=original.parent_id)
                                original_parent.changed = True
                                original_parent.save()

                        # potential optimization opportunity
                        for attr, value in list(data.items()):
                            setattr(node, attr, value)
                        node.tags = taglist

                        node.save(request=self.context['request'])

                        PrerequisiteContentRelationship.objects.filter(target_node_id=node_id).delete()
                        for prereq_node in prerequisite_mapping.get(node_id) or []:
                            PrerequisiteContentRelationship.objects.get_or_create(target_node_id=node_id, prerequisite_id=prereq_node.id)
                        node.save(request=self.context['request'])
                        ret.append(node)
=======
                for node_id, data in update_nodes.items():
                    node, is_new = ContentNode.objects.get_or_create(pk=node_id)

                    taglist = []
                    for tag_data in tag_mapping.get(node_id, None):
                        # when deleting nodes, tag_data is a dict, but when adding nodes, it's a unicode string
                        if isinstance(tag_data, unicode):
                            tag_data = json.loads(tag_data)

                        # this requires optimization
                        for tag_itm in all_tags:
                            if tag_itm.tag_name == tag_data['tag_name'] \
                                    and tag_itm.channel_id == tag_data['channel']:
                                taglist.append(tag_itm)

                    # Detect if model has been moved to a different tree
                    if node.pk is not None:
                        original = ContentNode.objects.get(pk=node.pk)
                        if original.parent_id and original.parent_id != node.parent_id:
                            original_parent = ContentNode.objects.get(pk=original.parent_id)
                            original_parent.changed = True
                            original_parent.save()

                    # potential optimization opportunity
                    for attr, value in data.items():
                        setattr(node, attr, value)
                    node.tags = taglist

                    node.save(request=self.context['request'])

                    PrerequisiteContentRelationship.objects.filter(target_node_id=node_id).delete()
                    for prereq_node in prerequisite_mapping.get(node_id) or []:
                        PrerequisiteContentRelationship.objects.get_or_create(target_node_id=node_id, prerequisite_id=prereq_node.id)
                    node.save(request=self.context['request'])
                    ret.append(node)
>>>>>>> 5a3bd424
        return ret

    def to_representation(self, data):
        if self.child:
            query = data

            if not isinstance(data, QuerySet) and isinstance(data, (list, tuple)):
                query = ContentNode.objects.filter(pk__in=[n.pk for n in data])

            # update metadata_query with queryset for all data such that it minimizes queries
            for attr_query in ('metadata_query', 'ancestor_query'):
                attr_query_val = getattr(self.child, attr_query, None)
                if attr_query_val:
                    setattr(self.child, attr_query, Metadata(query.all(), **attr_query_val.annotations))
        return super(CustomListSerializer, self).to_representation(data)


class TagSerializer(serializers.ModelSerializer):

    class Meta:
        model = ContentTag
        fields = ('tag_name', 'channel', 'id')


class AssessmentListSerializer(serializers.ListSerializer):

    def update(self, queryset, validated_data):
        exercise_image_checksum_regex = re.compile(r"\!\[[^]]*\]\(\${placeholder}/([a-f0-9]{{32}})\.[\w]+\)".format(placeholder=exercises.IMG_PLACEHOLDER))
        ret = []

        validated_data_by_id = {
            i.pop('id'): i
            for i in validated_data
        }

        with transaction.atomic():
            # only handle existing items
            aitems = AssessmentItem.objects.filter(id__in=list(validated_data_by_id.keys()))
            if len(validated_data) != aitems.count():
                raise ValidationError('Could not find all objects to update')
            for aitem in aitems:
                item = validated_data_by_id.get(aitem.id)
                # Defer to child serializer for update operations
                self.child.update(aitem, item)
                # Get unique checksums in the assessment item text fields markdown
                # Coerce to a string, for Python 2, as the stored data is in unicode, and otherwise
                # the unicode char in the placeholder will not match
                checksums = set(exercise_image_checksum_regex.findall(str(aitem.question + aitem.answers + aitem.hints)))
                # delete any files that are no longer being used
                aitem.files.exclude(checksum__in=checksums).delete()
                if len(checksums) != aitem.files.count():
                    # We have some checksums that do not have files associated
                    no_files = checksums - set(aitem.files.values_list('checksum', flat=True))
                    for checksum in no_files:
                        # Find an existing file object for this file
                        file = File.objects.filter(checksum=checksum).first()
                        file.id = None
                        file.assessment_item = aitem
                        file.save()
                ret.append(aitem)

        return ret


class AssessmentItemSerializer(BulkSerializerMixin, serializers.ModelSerializer):
    contentnode = serializers.PrimaryKeyRelatedField(queryset=ContentNode.objects.all())
    id = serializers.IntegerField(required=False)

    class Meta:
        model = AssessmentItem
        fields = ('id', 'question', 'type', 'answers', 'contentnode', 'assessment_id',
                  'hints', 'raw_data', 'order', 'source_url', 'randomize', 'deleted')
        list_serializer_class = AssessmentListSerializer


class SlideshowSlideSerializer(BulkSerializerMixin, serializers.ModelSerializer):
    contentnode = serializers.PrimaryKeyRelatedField(queryset=ContentNode.objects.all())
    id = serializers.IntegerField(required=False)

    class Meta:
        model = SlideshowSlide
        fields = ('id', 'sort_order', 'metadata', 'contentnode')


class SimplifiedContentNodeSerializer(BulkSerializerMixin, serializers.ModelSerializer):
    id = serializers.CharField(required=False)
    children = serializers.PrimaryKeyRelatedField(many=True, read_only=True)
    prerequisite = serializers.PrimaryKeyRelatedField(many=True, queryset=ContentNode.objects.all())
    is_prerequisite_of = serializers.PrimaryKeyRelatedField(many=True, read_only=True)
    metadata = serializers.SerializerMethodField('retrieve_metadata')
    ancestors = serializers.SerializerMethodField('get_node_ancestors')
    metadata_query = Metadata(
        total_count=DescendantCount(),
        resource_count=ResourceCount(),
        coach_count=CoachCount(),
    )
    ancestor_query = Metadata(
        ancestors=AncestorArrayAgg()
    )

    def retrieve_metadata(self, node):
        return self.metadata_query.get(node.pk)

    def get_node_ancestors(self, node):
        return list(filter(lambda a: a, self.ancestor_query.get(node.pk).get('ancestors', [])))

    @staticmethod
    def setup_eager_loading(queryset):
        """ Perform necessary eager loading of data. """
        queryset = queryset.prefetch_related('children').prefetch_related('files').prefetch_related('assessment_items')
        return queryset

    def to_internal_value(self, data):
        """
        In order to be able to handle passing tag_name in array,
        we need to overwrite this method to bypass run_validation for tags
        """
        if not isinstance(data, dict):
            message = self.error_messages['invalid'].format(
                datatype=type(data).__name__
            )
            raise ValidationError({
                api_settings.NON_FIELD_ERRORS_KEY: [message]
            })

        ret = OrderedDict()
        errors = OrderedDict()
        fields = self._writable_fields

        for field in fields:
            validate_method = getattr(self, 'validate_' + field.field_name, None)
            primitive_value = field.get_value(data)
            try:
                if field.field_name != 'tags':
                    validated_value = field.run_validation(primitive_value)
                else:
                    validated_value = primitive_value

                if validate_method is not None:
                    validated_value = validate_method(validated_value)
            except ValidationError as exc:
                errors[field.field_name] = exc.detail
            except DjangoValidationError as exc:
                errors[field.field_name] = list(exc.messages)
            except SkipField:
                pass
            else:
                set_value(ret, field.source_attrs, validated_value)

        if errors:
            raise ValidationError(errors)

        return ret

    def create(self, validated_data):
        ModelClass = self.Meta.model
        info = model_meta.get_field_info(ModelClass)
        many_to_many = {}
        for field_name, relation_info in list(info.relations.items()):
            if relation_info.to_many and (field_name in validated_data):
                many_to_many[field_name] = validated_data.pop(field_name)

        try:
            instance = ModelClass.objects.create(**validated_data)
        except TypeError as exc:
            msg = (
                'Got a `TypeError` when calling `%s.objects.create()`. '
                'This may be because you have a writable field on the '
                'serializer class that is not a valid argument to '
                '`%s.objects.create()`. You may need to make the field '
                'read-only, or override the %s.create() method to handle '
                'this correctly.\nOriginal exception text was: %s.' %
                (
                    ModelClass.__name__,
                    ModelClass.__name__,
                    self.__class__.__name__,
                    exc
                )
            )
            raise TypeError(msg)

        # Save many-to-many relationships after the instance is created.
        if self.validated_data['tags']:
            tag_list = []
            for tag in self.validated_data['tags']:
                # tag_list.append(ContentTag.objects.get_or_create(tag_name=tag['tag_name'])[0])
                tag_list.append(ContentTag.objects.get_or_create(tag_name=tag)[0])
            setattr(instance, 'tags', tag_list)
            many_to_many.pop('tags')

        if many_to_many:
            for field_name, value in list(many_to_many.items()):
                setattr(instance, field_name, value)

        instance.save()

        return instance

    def update(self, instance, validated_data):
        """
        Since we are not doing anything crazy about the nested writable field(tags here),
        so just bypass the raise_errors_on_nested_writes().
        This may need to change in the future when we need to do crazy things on nested writable field.
        """
        for attr, value in list(validated_data.items()):
            setattr(instance, attr, value)
        instance.save()
        return instance

    class Meta:
        model = ContentNode
        fields = (
            'title',
            'id',
            'source_channel_id',
            'sort_order',
            'kind',
            'children',
            'parent',
            'metadata',
            'content_id',
            'prerequisite',
            'is_prerequisite_of',
            'ancestors',
            'tree_id',
            'language',
            'role_visibility'
        )


""" Shared methods across content node serializers """


class ContentNodeFieldMixin(object):

    def get_creators(self, descendants):
        creators = descendants.values_list('copyright_holder', 'author', 'aggregator', 'provider')
        split_lst = list(zip(*creators))

        return {
            "copyright_holders": [x for x in set(split_lst[0]) if x] if len(split_lst) > 0 else [],
            "authors": [x for x in set(split_lst[1]) if x] if len(split_lst) > 1 else [],
            "aggregators": [x for x in set(split_lst[2]) if x] if len(split_lst) > 2 else [],
            "providers": [x for x in set(split_lst[3]) if x] if len(split_lst) > 3 else [],
        }

    def retrieve_thumbail_src(self, node):
        """ Get either the encoding or the url to use as the <img> src attribute """
        try:
            if node.thumbnail_encoding:
                return json.loads(node.thumbnail_encoding).get('base64')
        except ValueError:
            pass

        thumbnail_file = node.files.filter(preset__thumbnail=True).first()
        if thumbnail_file:
            return generate_storage_url(str(thumbnail_file))


class ReadOnlySimplifiedContentNodeSerializer(SimplifiedContentNodeSerializer):
    class Meta:
        model = ContentNode
        fields = ('title', 'id', 'sort_order', 'kind', 'children', 'parent', 'metadata', 'content_id', 'prerequisite',
                  'is_prerequisite_of', 'ancestors', 'tree_id', 'language', 'role_visibility')
        read_only_fields = ('title', 'id', 'sort_order', 'kind', 'children', 'parent', 'metadata', 'content_id', 'prerequisite',
                            'is_prerequisite_of', 'ancestors', 'tree_id', 'language', 'role_visibility')


class RootNodeSerializer(SimplifiedContentNodeSerializer, ContentNodeFieldMixin):
    channel_name = serializers.SerializerMethodField('retrieve_channel_name')
    metadata_query = Metadata(
        total_count=DescendantCount(),
        resource_count=ResourceCount(),
        max_sort_order=SortOrderMax(),
        resource_size=Value(0, output_field=IntegerField()),
        has_changed_descendant=HasChanged()
    )

    def retrieve_metadata(self, node):
        data = self.metadata_query.get(node.pk)
        data.update(self.get_creators(node.get_descendants()))
        return data

    def retrieve_channel_name(self, node):
        channel = node.get_channel()
        return channel.name if channel else None

    class Meta:
        model = ContentNode
        fields = ('title', 'id', 'kind', 'children', 'metadata', 'published', 'publishing', 'node_id', 'channel_name',
                  'prerequisite', 'is_prerequisite_of', 'ancestors', 'tree_id', 'role_visibility')


class ContentNodeSerializer(SimplifiedContentNodeSerializer, ContentNodeFieldMixin):
    ancestors = serializers.SerializerMethodField('get_node_ancestors')
    valid = serializers.SerializerMethodField('check_valid')
    associated_presets = serializers.SerializerMethodField('retrieve_associated_presets')
    original_channel = serializers.SerializerMethodField('retrieve_original_channel')
    thumbnail_src = serializers.SerializerMethodField('retrieve_thumbail_src')
    tags = TagSerializer(many=True, read_only=False)
    metadata_query = Metadata(
        total_count=DescendantCount(),
        resource_count=ResourceCount(include_self=True),
        assessment_count=AssessmentCount(include_self=True),
        max_sort_order=SortOrderMax(include_self=True),
        resource_size=ResourceSize(include_self=True),
        has_changed_descendant=HasChanged(include_self=True),
        coach_count=CoachCount(include_self=True),
    )

    def retrieve_associated_presets(self, node):
        return list(node.get_associated_presets())

    def check_valid(self, node):
        isoriginal = node.node_id == node.original_source_node_id
        if node.kind_id == content_kinds.TOPIC:
            return True
        elif isoriginal and not node.license:
            return False
        elif isoriginal and node.license.copyright_holder_required and not node.copyright_holder:
            return False
        elif isoriginal and node.license.is_custom and not node.license_description:
            return False
        elif node.kind_id == content_kinds.EXERCISE:
            for aitem in node.assessment_items.exclude(type=exercises.PERSEUS_QUESTION):
                answers = json.loads(aitem.answers)
                correct_answers = [a for a in answers if a['correct']]
                if aitem.question == "" or len(answers) == 0 or len(correct_answers) == 0 or \
                        any([a for a in answers if a['answer'] == ""]) or \
                        (aitem.type == exercises.SINGLE_SELECTION and len(correct_answers) > 1) or \
                        any([h for h in json.loads(aitem.hints) if h['hint'] == ""]):
                    return False
            return True
        else:
            return node.files.filter(preset__supplementary=False).exists()

    def retrieve_metadata(self, node):
        data = self.metadata_query.get(node.pk)

        if node.kind_id == content_kinds.EXERCISE:
            data.update(resource_count=data.get('assessment_count'))

        if node.kind_id != content_kinds.TOPIC:
            return data

        if not node.parent_id:  # Add extra data to root node
            data.update(self.get_creators(node.get_descendants(include_self=True)))

        return data

    def retrieve_original_channel(self, node):
        channel_id = node.original_channel_id
        channel = channel_id and Channel.objects.get(pk=channel_id)

        return {
            "id": channel.pk,
            "name": channel.name,
            "thumbnail_url": channel.get_thumbnail(),
        } if (channel and not channel.deleted) else None

    class Meta:
        list_serializer_class = CustomListSerializer
        model = ContentNode
        fields = ('title', 'changed', 'id', 'description', 'sort_order', 'author', 'copyright_holder', 'license', 'language',
                  'license_description', 'assessment_items', 'slideshow_slides', 'files', 'ancestors', 'modified', 'original_channel',
                  'kind', 'parent', 'children', 'published', 'associated_presets', 'valid', 'metadata', 'original_source_node_id',
                  'tags', 'extra_fields', 'prerequisite', 'is_prerequisite_of', 'node_id', 'tree_id', 'publishing', 'freeze_authoring_data',
                  'role_visibility', 'provider', 'aggregator', 'thumbnail_src')


class ReadOnlyContentNodeSerializer(ContentNodeSerializer, ContentNodeFieldMixin):
    class Meta:
        list_serializer_class = CustomListSerializer
        model = ContentNode
        fields = ('title', 'changed', 'id', 'description', 'sort_order', 'author', 'copyright_holder', 'license', 'language',
                  'license_description', 'assessment_items', 'slideshow_slides', 'files', 'ancestors', 'modified', 'original_channel',
                  'kind', 'parent', 'children', 'published', 'associated_presets', 'valid', 'metadata', 'original_source_node_id',
                  'tags', 'extra_fields', 'prerequisite', 'is_prerequisite_of', 'node_id', 'tree_id', 'publishing', 'freeze_authoring_data',
                  'role_visibility', 'provider', 'aggregator', 'thumbnail_src')
        read_only_fields = ('title', 'changed', 'id', 'description', 'sort_order', 'author', 'copyright_holder', 'license', 'language',
                            'license_description', 'assessment_items', 'slideshow_slides', 'files', 'ancestors', 'modified', 'original_channel',
                            'kind', 'parent', 'children', 'published', 'associated_presets', 'valid', 'metadata', 'original_source_node_id',
                            'tags', 'extra_fields', 'prerequisite', 'is_prerequisite_of', 'node_id', 'tree_id', 'publishing', 'freeze_authoring_data',
                            'role_visibility', 'provider', 'aggregator', 'thumbnail_src')


class ReadOnlyContentNodeFullSerializer(ContentNodeSerializer):
    files = FileSerializer(many=True, read_only=True)
    tags = TagSerializer(many=True)
    assessment_items = AssessmentItemSerializer(many=True, read_only=True)
    slideshow_slides = SlideshowSlideSerializer(many=True, read_only=True)

    class Meta:
        list_serializer_class = CustomListSerializer
        model = ContentNode
        fields = ('title', 'changed', 'id', 'description', 'sort_order', 'author', 'copyright_holder', 'license', 'language',
                  'node_id', 'license_description', 'assessment_items', 'slideshow_slides', 'files', 'content_id', 'modified',
                  'kind', 'parent', 'children', 'published', 'associated_presets', 'valid', 'metadata', 'ancestors', 'tree_id',
                  'tags', 'extra_fields', 'original_channel', 'prerequisite', 'is_prerequisite_of', 'thumbnail_encoding', 'thumbnail_src',
                  'freeze_authoring_data', 'publishing', 'original_source_node_id', 'role_visibility', 'provider', 'aggregator')
        read_only_fields = ('title', 'changed', 'id', 'description', 'sort_order', 'author', 'copyright_holder', 'license', 'language',
                            'node_id', 'license_description', 'assessment_items', 'slideshow_slides', 'files', 'content_id', 'modified',
                            'kind', 'parent', 'children', 'published', 'associated_presets', 'valid', 'metadata', 'ancestors', 'tree_id',
                            'tags', 'extra_fields', 'original_channel', 'prerequisite', 'is_prerequisite_of', 'thumbnail_encoding', 'thumbnail_src',
                            'freeze_authoring_data', 'publishing', 'original_source_node_id', 'role_visibility', 'provider', 'aggregator')


class ContentNodeEditSerializer(ContentNodeSerializer):
    files = FileSerializer(many=True, read_only=True)
    tags = TagSerializer(many=True)
    assessment_items = AssessmentItemSerializer(many=True, read_only=True)
    slideshow_slides = SlideshowSlideSerializer(many=True, read_only=True)

    class Meta:
        list_serializer_class = CustomListSerializer
        model = ContentNode
        fields = ('title', 'changed', 'id', 'description', 'sort_order', 'author', 'copyright_holder', 'license', 'language',
                  'node_id', 'license_description', 'assessment_items', 'slideshow_slides', 'files', 'content_id', 'modified',
                  'kind', 'parent', 'children', 'published', 'associated_presets', 'valid', 'metadata', 'ancestors', 'tree_id',
                  'tags', 'extra_fields', 'original_channel', 'prerequisite', 'is_prerequisite_of', 'thumbnail_encoding', 'thumbnail_src',
                  'freeze_authoring_data', 'publishing', 'original_source_node_id', 'role_visibility', 'provider', 'aggregator')


class ContentNodeCompleteSerializer(ContentNodeEditSerializer):

    class Meta:
        list_serializer_class = CustomListSerializer
        model = ContentNode
        fields = ('title', 'changed', 'id', 'description', 'sort_order', 'author', 'node_id', 'copyright_holder', 'license',
                  'license_description', 'kind', 'prerequisite', 'is_prerequisite_of', 'ancestors', 'language',
                  'original_channel', 'original_source_node_id', 'source_node_id', 'content_id', 'original_channel_id',
                  'source_channel_id', 'source_id', 'source_domain', 'thumbnail_encoding', 'publishing', 'thumbnail_src',
                  'children', 'parent', 'tags', 'created', 'modified', 'published', 'extra_fields', 'assessment_items', 'slideshow_slides',
                  'files', 'valid', 'metadata', 'tree_id', 'freeze_authoring_data', 'role_visibility', 'provider', 'aggregator')


class TokenSerializer(serializers.ModelSerializer):
    """ Serializer for channel tokens """
    display_token = serializers.SerializerMethodField('generate_token')

    def generate_token(self, token):
        # Break channel tokens into two groups for easier processing
        return "{}-{}".format(token.token[:5], token.token[5:])

    class Meta:
        model = SecretToken
        fields = ('display_token', 'token')


""" Shared methods across channel serializers """


class ChannelFieldMixin(object):

    def get_channel_primary_token(self, channel):
        try:
            token = channel.get_human_token().token
        except ObjectDoesNotExist:
            return channel.pk

        return "-".join([token[:5], token[5:]])

    def generate_thumbnail_url(self, channel):
        return channel.get_thumbnail()

    def check_for_changes(self, channel):
        return channel.main_tree and channel.main_tree.get_descendants().filter(changed=True).exists()

    def get_resource_count(self, channel):
        return channel.get_resource_count()

    def get_date_created(self, channel):
        return channel.main_tree.created

    def get_date_modified(self, channel):
        return channel.get_date_modified()

    def check_published(self, channel):
        return channel.main_tree.published

    def check_publishing(self, channel):
        return channel.main_tree.publishing


class StudioChannelListSerializer(ChannelFieldMixin, serializers.ModelSerializer):
    """
    Primarily used for the channel list APIs in Studio, called by the channels list page.
    """
    thumbnail_url = serializers.SerializerMethodField('generate_thumbnail_url')
    published = serializers.SerializerMethodField('check_published')
    publishing = serializers.SerializerMethodField('check_publishing')
    count = serializers.SerializerMethodField("get_resource_count")
    created = serializers.SerializerMethodField('get_date_created')
    modified = serializers.SerializerMethodField('get_date_modified')
    primary_token = serializers.SerializerMethodField('get_channel_primary_token')
    content_defaults = serializers.JSONField()
    secret_tokens = TokenSerializer(many=True, read_only=True)

    class Meta:
        model = Channel
        fields = ('id', 'created', 'name', 'published', 'editors', 'modified', 'language', 'primary_token', 'priority',
                  'description', 'count', 'public', 'thumbnail_url', 'thumbnail', 'thumbnail_encoding', 'content_defaults', 'publishing',
                  'main_tree', 'last_published', 'secret_tokens', 'version', 'ricecooker_version')


# to minimize refactoring, we are aliasing the StudioChannelListSerializer to other serializers that contained the same
# data, or a subset of it
AltChannelListSerializer = StudioChannelListSerializer
ChannelSetChannelListSerializer = StudioChannelListSerializer


class PublicChannelSerializer(ChannelFieldMixin, serializers.ModelSerializer):
    """
    Called by the public API, primarily used by Kolibri. Contains information more specific to Kolibri's needs.
    """
    kind_count = serializers.SerializerMethodField('generate_kind_count')
    matching_tokens = serializers.SerializerMethodField('match_tokens')
    icon_encoding = serializers.SerializerMethodField('get_thumbnail_encoding')
    version_notes = serializers.SerializerMethodField('sort_published_data')

    def match_tokens(self, channel):
        tokens = json.loads(channel.tokens) if hasattr(channel, 'tokens') else []
        return list(channel.secret_tokens.filter(token__in=tokens).values_list('token', flat=True))

    def get_thumbnail_encoding(self, channel):
        """
        Historically, we did not set channel.icon_encoding in the Studio database. We
        only set it in the exported Kolibri sqlite db. So when Kolibri asks for the channel
        information, fall back to the channel thumbnail data if icon_encoding is not set.
        """
        if channel.icon_encoding:
            return channel.icon_encoding
        elif channel.thumbnail_encoding:
            base64 = channel.thumbnail_encoding.get('base64')
            if base64:
                return base64

        return None

    def generate_kind_count(self, channel):
        return channel.published_kind_count and json.loads(channel.published_kind_count)

    def sort_published_data(self, channel):
        data = {int(k): v['version_notes'] for k, v in channel.published_data.items()}
        return OrderedDict(sorted(data.items()))

    class Meta:
        model = Channel
        fields = ('id', 'name', 'language', 'included_languages', 'description', 'total_resource_count', 'version',
                  'kind_count', 'published_size', 'last_published', 'icon_encoding', 'matching_tokens', 'public',
                  'version_notes')


class UserSerializer(serializers.ModelSerializer):
    content_defaults = serializers.JSONField()
    mb_space = serializers.SerializerMethodField('calculate_space')

    def calculate_space(self, user):
        size, unit = format_size(user.disk_space)
        return {"size": round(float(size)), "unit": unit}

    class Meta:
        model = User
        fields = ('email', 'first_name', 'last_name', 'id', 'disk_space', 'mb_space', 'is_active', 'information', 'policies', 'content_defaults')


class CurrentUserSerializer(serializers.ModelSerializer):
    clipboard_tree = RootNodeSerializer(read_only=True)
    available_space = serializers.SerializerMethodField('calculate_space')

    def calculate_space(self, user):
        return user.get_available_space()

    class Meta:
        model = User
        fields = ('email', 'first_name', 'last_name', 'is_active', 'is_admin', 'id', 'clipboard_tree', 'available_space', 'disk_space')


class UserChannelListSerializer(serializers.ModelSerializer):
    bookmarks = serializers.SerializerMethodField('retrieve_bookmarks')
    available_space = serializers.SerializerMethodField()
    clipboard_root_id = serializers.CharField(source='clipboard_tree_id')

    def get_available_space(self, user):
        return user.get_available_space()

    def retrieve_bookmarks(self, user):
        return user.bookmarked_channels.values_list('id', flat=True)

    class Meta:
        model = User
        fields = ('email', 'first_name', 'last_name', 'id', 'is_active', 'bookmarks', 'is_admin', 'available_space', 'disk_space', 'clipboard_root_id')


class UserSettingsSerializer(UserChannelListSerializer):
    api_token = serializers.SerializerMethodField()
    space_used_by_kind = serializers.SerializerMethodField()
    channels = serializers.SerializerMethodField()

    def get_api_token(self, user):
        return user.get_token()

    def get_space_used_by_kind(self, user):
        return user.get_space_used_by_kind()

    def get_channels(self, user):
        # Returns id, name, and editor_count for channels where this user is an editor.
        # editor_count is used in account deletion process to avoid deleting
        # a channel's sole editor
        user_query = (
            User.objects.filter(editable_channels__id=OuterRef('id'))
                        .values_list('id', flat=True)
                        .distinct()
        )
        return list(user.editable_channels.filter(deleted=False)
                    .annotate(editor_count=SQCount(user_query, field="id"))
                    .values('id', 'name', 'editor_count'))

    class Meta:
        model = User
        fields = ('email', 'first_name', 'last_name', 'id', 'is_active', 'is_admin', 'available_space',
                  'disk_space', 'channels', 'api_token', 'space_used_by_kind')


class AdminChannelListSerializer(ChannelFieldMixin, serializers.ModelSerializer):
    published = serializers.SerializerMethodField('check_published')
    resource_count = serializers.IntegerField()
    created = serializers.SerializerMethodField('get_date_created')
    modified = serializers.SerializerMethodField('get_date_modified')
    download_url = serializers.SerializerMethodField('generate_db_url')
    editors = UserChannelListSerializer(many=True, read_only=True)
    viewers = UserChannelListSerializer(many=True, read_only=True)
    primary_token = serializers.SerializerMethodField('get_channel_primary_token')
    editors_count = serializers.IntegerField()
    viewers_count = serializers.IntegerField()

    def generate_db_url(self, channel):
        return "{path}{id}.sqlite3".format(path=settings.CONTENT_DATABASE_URL, id=channel.pk)

    class Meta:
        model = Channel
        fields = ('id', 'created', 'modified', 'name', 'published', 'editors', 'editors_count', 'viewers', 'viewers_count',
                  'staging_tree', 'description', 'resource_count', 'version', 'public', 'deleted', 'ricecooker_version',
                  'download_url', 'primary_token', 'priority', 'source_url', 'demo_server_url')


class SimplifiedChannelListSerializer(serializers.ModelSerializer):

    class Meta:
        model = Channel
        fields = ('id', 'name', 'description', 'version', 'public')


class SimplifiedChannelProbeCheckSerializer(serializers.ModelSerializer):
    """ Used for channel list dropdown on channel prober checks """

    class Meta:
        model = Channel
        fields = ('id', 'name', 'description', 'thumbnail', 'main_tree')


class AdminUserListSerializer(serializers.ModelSerializer):
    editable_channels = SimplifiedChannelListSerializer(many=True, read_only=True)
    view_only_channels = SimplifiedChannelListSerializer(many=True, read_only=True)
    mb_space = serializers.SerializerMethodField('calculate_space')
    is_chef = serializers.SerializerMethodField('check_if_chef')
    name = serializers.SerializerMethodField('full_name')
    chef_channels_count = serializers.IntegerField()
    editable_channels_count = serializers.IntegerField()
    view_only_channels_count = serializers.IntegerField()

    def calculate_space(self, user):
        size, unit = format_size(user.disk_space)
        return {"size": round(float(size)), "unit": unit}

    def calculate_used_space(self, user):
        return user.get_space_used()

    def check_if_chef(self, user):
        return user.chef_channels_count > 0

    def full_name(self, user):
        return "%s %s" % (user.first_name, user.last_name)

    class Meta:
        model = User
        fields = ('email', 'first_name', 'last_name', 'name', 'id', 'editable_channels', 'view_only_channels', 'is_chef',
                  'is_admin', 'date_joined', 'is_active', 'disk_space', 'mb_space', 'chef_channels_count',
                  'view_only_channels_count', 'editable_channels_count')


class GetTreeDataSerializer(serializers.Serializer):
    """
    Used by get_*_tree_data endpoints to ontain "lightweight" tree data.
    """
    channel_id = serializers.CharField(required=True)
    tree = serializers.CharField(required=False, default='main')
    node_id = serializers.CharField(required=False)


class TaskSerializer(serializers.ModelSerializer):
    metadata = serializers.SerializerMethodField()
    status = serializers.SerializerMethodField()

    def get_status(self, task):
        # If CELERY_TASK_ALWAYS_EAGER is set, attempts to retrieve state will assert, so do a sanity
        # check first.
        if not settings.CELERY_TASK_ALWAYS_EAGER:
            result = app.AsyncResult(task.task_id)
            if result and result.status:
                return result.status

        return task.status

    def get_metadata(self, task):
        metadata = task.metadata
        # If CELERY_TASK_ALWAYS_EAGER is set, attempts to retrieve state will assert, so do a sanity check first.
        if not settings.CELERY_TASK_ALWAYS_EAGER:
            result = app.AsyncResult(task.task_id)

            # Just flagging this, but this appears to be the correct way to get task metadata,
            # even though the API is marked as private.
            meta = result._get_task_meta()
            if meta and 'result' in meta and meta['result'] and 'progress' in meta['result']:
                metadata['progress'] = meta['result']['progress']

        return metadata

    class Meta:
        model = Task
        fields = ('id', 'task_id', 'task_type', 'created', 'metadata', 'status', 'is_progress_tracking', 'user', 'metadata')<|MERGE_RESOLUTION|>--- conflicted
+++ resolved
@@ -245,51 +245,13 @@
             record_node_addition_stats(update_nodes, ContentNode.objects.get(id=iter(update_nodes.values()).next()['id']),
                                        self.context['request'].user.id)
             with transaction.atomic():
-<<<<<<< HEAD
-                with ContentNode.objects.delay_mptt_updates():
-                    for node_id, data in list(update_nodes.items()):
-                        node, is_new = ContentNode.objects.get_or_create(pk=node_id)
-
-                        taglist = []
-                        for tag_data in tag_mapping.get(node_id, None):
-                            # when deleting nodes, tag_data is a dict, but when adding nodes, it's a unicode string
-                            if isinstance(tag_data, str):
-                                tag_data = json.loads(tag_data)
-
-                            # this requires optimization
-                            for tag_itm in all_tags:
-                                if tag_itm.tag_name == tag_data['tag_name'] \
-                                        and tag_itm.channel_id == tag_data['channel']:
-                                    taglist.append(tag_itm)
-
-                        # Detect if model has been moved to a different tree
-                        if node.pk is not None:
-                            original = ContentNode.objects.get(pk=node.pk)
-                            if original.parent_id and original.parent_id != node.parent_id:
-                                original_parent = ContentNode.objects.get(pk=original.parent_id)
-                                original_parent.changed = True
-                                original_parent.save()
-
-                        # potential optimization opportunity
-                        for attr, value in list(data.items()):
-                            setattr(node, attr, value)
-                        node.tags = taglist
-
-                        node.save(request=self.context['request'])
-
-                        PrerequisiteContentRelationship.objects.filter(target_node_id=node_id).delete()
-                        for prereq_node in prerequisite_mapping.get(node_id) or []:
-                            PrerequisiteContentRelationship.objects.get_or_create(target_node_id=node_id, prerequisite_id=prereq_node.id)
-                        node.save(request=self.context['request'])
-                        ret.append(node)
-=======
-                for node_id, data in update_nodes.items():
+                for node_id, data in list(update_nodes.items()):
                     node, is_new = ContentNode.objects.get_or_create(pk=node_id)
 
                     taglist = []
                     for tag_data in tag_mapping.get(node_id, None):
                         # when deleting nodes, tag_data is a dict, but when adding nodes, it's a unicode string
-                        if isinstance(tag_data, unicode):
+                        if isinstance(tag_data, str):
                             tag_data = json.loads(tag_data)
 
                         # this requires optimization
@@ -307,7 +269,7 @@
                             original_parent.save()
 
                     # potential optimization opportunity
-                    for attr, value in data.items():
+                    for attr, value in list(data.items()):
                         setattr(node, attr, value)
                     node.tags = taglist
 
@@ -318,7 +280,6 @@
                         PrerequisiteContentRelationship.objects.get_or_create(target_node_id=node_id, prerequisite_id=prereq_node.id)
                     node.save(request=self.context['request'])
                     ret.append(node)
->>>>>>> 5a3bd424
         return ret
 
     def to_representation(self, data):
