--- conflicted
+++ resolved
@@ -63,31 +63,21 @@
 					{% endfor %}
 				</select>
 				<div id="source_organization" class="optional_field">
-<<<<<<< HEAD
 					{{form.organization.label}} &nbsp;{{form.organization}}
 				</div>
 				<div id="source_conference" class="optional_field">
 					{{form.conference.label}} &nbsp;{{form.conference}}
-=======
-					{{form.organization.label}}<i class="required_asterisk">*</i> &nbsp;{{form.organization}}
-				</div>
-				<div id="source_conference" class="optional_field">
-					{{form.conference.label}}<i class="required_asterisk">*</i> &nbsp;{{form.conference}}
->>>>>>> 51c53c4e
 				</div>
 				<div id="source_other" class="optional_field">
 					{{form.other_source.label}}<i class="required_asterisk">*</i> &nbsp;{{form.other_source}}
 				</div>
 			</div>
 		</div>
-<<<<<<< HEAD
 		<div class="row">
 			<div class="login-label col-xs-12"  id="policy_accept">
 				{% blocktrans %}I have read and agreed to the <a id="policy_link" data-toggle="modal" data-target="#policyModal">Privacy Policy</a>{% endblocktrans %}<i class="required_asterisk">*</i>&nbsp; {{form.accepted_policy}}
 			</div>
 		</div>
-=======
->>>>>>> 51c53c4e
 		<div class="row">
 			<div class="col-xs-12 text-center" id="help_footer">
 				{% blocktrans %}Questions or concerns? Please email us at <a href="mailto:{{help_email}}" class="login-action-text">{{help_email}}</a>{% endblocktrans %}
