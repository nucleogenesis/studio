<!DOCTYPE HTML>
{% load staticfiles %}
{% load i18n %}
{% load render_bundle from webpack_loader %}
{% load render_bundle_css from translation_tags %}
{% get_current_language as LANGUAGE_CODE %}
{% get_current_language_bidi as LANGUAGE_BIDI %}

<html dir="{{ LANGUAGE_BIDI|yesno:'rtl,ltr' }}" lang="{{ LANGUAGE_CODE }}">
	<head>

			{% block head %}
			<!--[if lt IE 9]>
					<script src="{% static "js/html5shiv.js" %}"></script>
			<![endif] -->
	<link rel="shortcut icon" href="{% static 'img/logo.ico' %}">

			<meta http-equiv="Content-Type" content="text/html; charset=UTF-8">
			<meta name="viewport" content="width=device-width, initial-scale=1">

<<<<<<< HEAD
			<title>Kolibri Studio ({% trans 'Beta' %})</title>
			<!-- TODO work out why debug is not working here and use the static version -->
=======
			<title>Kolibri Studio</title>
      {% render_bundle_css 'common' %}
      {% block css_bundle %}
        {% render_bundle_css 'base' %}
      {% endblock css_bundle %}
>>>>>>> 0976ecba
      <script>
        window.languageCode = "{{LANGUAGE_CODE}}";
        try{
          window.ALL_MESSAGES = JSON.parse("{{ messages|escapejs}}");
        } catch (error) { /* Page does not require front-end translations */ }
      </script>
      <!-- TODO work out why debug is not working here and use the static version -->
      <script src="{% url 'js_reverse' %}" type="text/javascript"></script>

      {% render_bundle 'common' 'js' %}
      <!-- prevent more than 1 bundle per page -->
      {% block js_bundle %} {% render_bundle 'base' 'js' %} {% endblock js_bundle %}

      <script type="text/javascript" src="{% url 'javascript-catalog' %}"></script>
      {% endblock head %}

      {% block analytics %}
        {% if not debug %}
          <!-- Global site tag (gtag.js) - Google Analytics -->
          <script async src="https://www.googletagmanager.com/gtag/js?id=UA-36937407-7"></script>
          <script>
            window.dataLayer = window.dataLayer || [];
            function gtag(){dataLayer.push(arguments);}
            gtag('js', new Date());

            gtag('config', 'UA-36937407-7');
          </script>
        {% endif %}
      {% endblock %}
	</head>
  <body>
      {% block nav %}
      <!-- Navigation bar -->
      <nav class="nav navbar navbar-default" id="top-navigation">
        <div class="container-fluid">
          <!-- Brand and toggle get grouped for better mobile display -->
          <div class="navbar-header">
            <button type="button" class="navbar-toggle collapsed" data-toggle="collapse" data-target="#bs-example-navbar-collapse-1" aria-expanded="false">
              <span class="sr-only">{%trans "Toggle navigation" %}</span>
              <span class="icon-bar"></span>
              <span class="icon-bar"></span>
              <span class="icon-bar"></span>
            </button>
            <a href="/channels" id="logo-container">
              <img class="navbar-brand" src="{% static 'img/logo.png' %}">
              <label id="kolibri_label">Kolibri Studio ({% trans 'Beta' %})</label>
            </a>
          </div>
            <div class="collapse navbar-collapse">
              <ul class="nav navbar-nav navbar-right">
                <!-- <li> <a class="btn btn-main">Discover</a></li> -->
                <li id="username_label">{% trans "Hello," %} {{ user.first_name }}</li>
                <li class="dropdown" id="settings-dd-wrapper">
                  <a href="#" class="dropdown-toggle" data-toggle="dropdown" role="button" aria-haspopup="true" aria-expanded="false">
                    <i class="material-icons">account_circle</i>
                  </a>
                  <ul class="dropdown-menu">
                    {% if user.is_admin %}<li><a href="{% url 'administration' %}" >{% trans "Administration" %}</a></li>{% endif %}
                    <li><a href="{% url 'profile_settings' %}" >{% trans "Settings" %}</a></li>
                    <li><a href="http://kolibri-studio.readthedocs.io/en/latest/index.html" target="_blank">{% trans "Help" %}</a></li>
                    <li><a href="{% url 'django.contrib.auth.views.logout' %}">{% trans "Log Out" %}</a></li>
                  </ul>
                </li>
              </ul>
            </li>
          </ul>
    		</div><!-- /.navbar-collapse -->
    	</div><!-- /.container-fluid -->
    </nav>
    {% endblock nav %}

  	<!-- Site content gets injected here -->
  	{% block content %}{% endblock content %}
	</body>
</html><|MERGE_RESOLUTION|>--- conflicted
+++ resolved
@@ -18,16 +18,11 @@
 			<meta http-equiv="Content-Type" content="text/html; charset=UTF-8">
 			<meta name="viewport" content="width=device-width, initial-scale=1">
 
-<<<<<<< HEAD
 			<title>Kolibri Studio ({% trans 'Beta' %})</title>
-			<!-- TODO work out why debug is not working here and use the static version -->
-=======
-			<title>Kolibri Studio</title>
       {% render_bundle_css 'common' %}
       {% block css_bundle %}
         {% render_bundle_css 'base' %}
       {% endblock css_bundle %}
->>>>>>> 0976ecba
       <script>
         window.languageCode = "{{LANGUAGE_CODE}}";
         try{
