--- conflicted
+++ resolved
@@ -77,19 +77,12 @@
         <nav class="navbar navbar-default" id="secondary-nav">
             <div class="collapse navbar-collapse" id="bs-example-navbar-collapse-1">
                 <ul class="nav navbar-nav">
-<<<<<<< HEAD
                     <li><img src="{% static 'img/edit-tab.png' %}">Edit</li>
                     <li><img src="{% static 'img/preview-tab.png' %}">Preview</li>
                     <li><img src="{% static 'img/trash-tab.png' %}">Trash</li>
                 </ul>
                 <ul class="nav navbar-nav" id="publish">
                     <li><img src="{% static 'img/publish-tab.png' %}">Publish</li>
-=======
-                    <a href="/edit"><li><img src="{% static 'img/edit-tab.png' %}">Edit</li></a>
-                    <a href="/preview"><li><img src="{% static 'img/preview-tab.png' %}">Preview</li></a>
-                    <a href="/trash"><li><img src="{% static 'img/trash-tab.png' %}">Trash</li></a>
-                    <a href="#" id="publish"><li><img src="">Publish</li></a>
->>>>>>> 17b30996
                 </ul>
             </div>
         </nav>
