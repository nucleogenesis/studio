--- conflicted
+++ resolved
@@ -41,36 +41,6 @@
                 <label id="kolibri_label">Kolibri</label>
               </a>
             </div>
-<<<<<<< HEAD
-
-            <!-- Collect the nav links, forms, and other content for toggling -->
-            <div class="collapse navbar-collapse" id="bs-example-navbar-collapse-1">
-              <ul class="nav navbar-nav">
-                <li class="active" id="main-nav-home-button"><a href="/channels" class="btn btn-main">Home</a></li>
-                <!--<li class="search" id="content-search">
-                      <input type="text" placeholder="Search for content in your channels..." aria-describedby="basic-addon2">
-                      <span class="glyphicon glyphicon-search" id="main-search-button" aria-hidden="true"></span>
-                </li>-->
-                 <li class="dropdown" id="channel_select_dd_wrapper">
-                    <a href="#" id="channel_selection_dropdown" class="dropdown-toggle truncate" data-toggle="dropdown" role="button" aria-haspopup="true" aria-expanded="false">{%if channel_name %}{{channel_name}} {% else %}Select a Channel... {% endif %}<span class="caret"></span></a>
-                    <ul class="dropdown-menu" id="channel_selection_dropdown_list">
-                      {% for channel in channel_list %}
-                        <li>
-                          {% if channel.is_view_only %}
-                            <a href="/channels/{{channel.id}}/preview" class="truncate">{{channel.name}} <i>(View Only)</i></a>
-                          {% else %}
-                            <a href="/channels/{{channel.id}}/edit" class="truncate">{{channel.name}}</a>
-                          {% endif %}
-                        </li>
-                      {% empty %}
-                      <li class='default-channel-item'><em>No channels found.</em></li>
-                      {% endfor %}
-                    </ul>
-                </li>
-              </ul>
-
-=======
->>>>>>> d7a441f3
               <ul class="nav navbar-nav navbar-right">
                 <!-- <li> <a class="btn btn-main">Discover</a></li> -->
                 <li id="username_label">Hello, {{ user.first_name }}</li>
