import csv
import json
import logging
import os
import time
import locale
import pdfkit

from django.conf import settings
from django.http import HttpResponse, HttpResponseNotFound
from django.views.decorators.csrf import csrf_exempt
from django.shortcuts import render, redirect
from django.contrib.auth.decorators import login_required
from django.core.exceptions import ObjectDoesNotExist, SuspiciousOperation
from django.db.models import Q, Case, When, Value, IntegerField, Count, Sum, CharField
from django.db.models.functions import Concat
from django.core.urlresolvers import reverse_lazy
<<<<<<< HEAD
from django.template.loader import render_to_string, get_template
from django.template import Context
=======
from django.template.loader import render_to_string
>>>>>>> 8adddc2f
from itertools import chain
from rest_framework.renderers import JSONRenderer
from contentcuration.api import check_supported_browsers
from contentcuration.models import Channel, User, Invitation, ContentNode
from contentcuration.utils.messages import get_messages
from contentcuration.serializers import AdminChannelListSerializer, AdminUserListSerializer, CurrentUserSerializer
from reportlab.pdfgen import canvas
from rest_framework.authentication import SessionAuthentication, BasicAuthentication, TokenAuthentication
from rest_framework.permissions import IsAuthenticated, IsAdminUser
from rest_framework.decorators import api_view, authentication_classes, permission_classes

from xhtml2pdf import pisa
import cStringIO as StringIO

locale.setlocale(locale.LC_TIME, '')

EMAIL_PLACEHOLDERS = [
    { "name": "First Name", "value": "{first_name}" },
    { "name": "Last Name", "value": "{last_name}" },
    { "name": "Email", "value": "{email}" },
    { "name": "Current Date", "value": "{current_date}" },
    { "name": "Current Time", "value": "{current_time}" },
]

def send_custom_email(request):
    if request.method == 'POST':
        data = json.loads(request.body)
        try:
            subject = render_to_string('registration/custom_email_subject.txt', {'subject': data["subject"]})
            recipients = User.objects.filter(email__in=data["emails"]).distinct()

            for recipient in recipients:
                text = data["message"].format(current_date=time.strftime("%A, %B %d"), current_time=time.strftime("%H:%M %Z"),**recipient.__dict__)
                message = render_to_string('registration/custom_email.txt', {'message': text})
                recipient.email_user(subject, message, settings.DEFAULT_FROM_EMAIL, )

        except KeyError:
            raise ObjectDoesNotExist("Missing attribute from data: {}".format(data))

        return HttpResponse(json.dumps({"success": True}))

@login_required
@authentication_classes((SessionAuthentication, BasicAuthentication, TokenAuthentication))
@permission_classes((IsAdminUser,))
def administration(request):
    # Check if browser is supported
    if not check_supported_browsers(request.META['HTTP_USER_AGENT']):
        return redirect(reverse_lazy('unsupported_browser'))

    if not request.user.is_admin:
        return redirect(reverse_lazy('unauthorized'))

    return render(request, 'administration.html', {
                                                 "current_user": JSONRenderer().render(CurrentUserSerializer(request.user).data),
                                                 "default_sender": settings.DEFAULT_FROM_EMAIL,
                                                 "placeholders": json.dumps(EMAIL_PLACEHOLDERS, ensure_ascii=False),
                                                 "messages": get_messages(),
                                                })

@login_required
@authentication_classes((SessionAuthentication, BasicAuthentication, TokenAuthentication))
@permission_classes((IsAdminUser,))
def get_all_channels(request):
    if not request.user.is_admin:
        raise SuspiciousOperation("You are not authorized to access this endpoint")

    channel_list = Channel.objects.select_related('main_tree').prefetch_related('editors', 'viewers').distinct()
    channel_serializer = AdminChannelListSerializer(channel_list, many=True)

    return HttpResponse(JSONRenderer().render(channel_serializer.data))

@login_required
@authentication_classes((SessionAuthentication, BasicAuthentication, TokenAuthentication))
@permission_classes((IsAdminUser,))
def get_channel_kind_count(request, channel_id):
    if not request.user.is_admin:
        raise SuspiciousOperation("You are not authorized to access this endpoint")

    channel = Channel.objects.get(pk=channel_id)

    sizes = ContentNode.objects\
            .prefetch_related('assessment_items')\
            .prefetch_related('files')\
            .prefetch_related('children')\
            .filter(tree_id=channel.main_tree.tree_id)\
            .values('files__checksum', 'assessment_items__files__checksum', 'files__file_size', 'assessment_items__files__file_size')\
            .distinct()\
            .aggregate(resource_size=Sum('files__file_size'), assessment_size=Sum('assessment_items__files__file_size'))

    return HttpResponse(json.dumps({
            "counts": list(channel.main_tree.get_descendants().values('kind_id').annotate(count=Count('kind_id')).order_by('kind_id')),
            "size": (sizes['resource_size'] or 0) + (sizes['assessment_size'] or 0),
    }))


@login_required
@authentication_classes((SessionAuthentication, BasicAuthentication, TokenAuthentication))
@permission_classes((IsAdminUser,))
def get_all_users(request):
    if not request.user.is_admin:
        raise SuspiciousOperation("You are not authorized to access this endpoint")

    user_list = User.objects.prefetch_related('editable_channels').prefetch_related('view_only_channels').distinct()
    user_serializer = AdminUserListSerializer(user_list, many=True)

    return HttpResponse(JSONRenderer().render(user_serializer.data))


@login_required
@authentication_classes((SessionAuthentication, BasicAuthentication, TokenAuthentication))
@permission_classes((IsAdminUser,))
def make_editor(request):
    if not request.user.is_admin:
        raise SuspiciousOperation("You are not authorized to access this endpoint")

    if request.method == 'POST':
        data = json.loads(request.body)

        try:
            user = User.objects.get(pk=data["user_id"])
            channel = Channel.objects.get(pk=data["channel_id"])

            channel.viewers.remove(user)                                        # Remove view-only access
            channel.editors.add(user)                                           # Add user as an editor
            channel.save()

            Invitation.objects.filter(invited=user, channel=channel).delete()   # Delete any invitations for this user

            return HttpResponse(json.dumps({"success": True}))
        except ObjectDoesNotExist:
            return HttpResponseNotFound('Channel with id {} not found'.format(data["channel_id"]))

@login_required
@authentication_classes((SessionAuthentication, BasicAuthentication, TokenAuthentication))
@permission_classes((IsAdminUser,))
def remove_editor(request):
    if not request.user.is_admin:
        raise SuspiciousOperation("You are not authorized to access this endpoint")

    if request.method == 'POST':
        data = json.loads(request.body)

        try:
            user = User.objects.get(pk=data["user_id"])
            channel = Channel.objects.get(pk=data["channel_id"])
            channel.editors.remove(user)
            channel.save()

            return HttpResponse(json.dumps({"success": True}))
        except ObjectDoesNotExist:
            return HttpResponseNotFound('Channel with id {} not found'.format(data["channel_id"]))

def sizeof_fmt(num, suffix='B'):
<<<<<<< HEAD
=======
    """ Format sizes """
>>>>>>> 8adddc2f
    for unit in ['','Ki','Mi','Gi','Ti','Pi','Ei','Zi']:
        if abs(num) < 1024.0:
            return "%3.1f%s%s" % (num, unit, suffix)
        num /= 1024.0
    return "%.1f%s%s" % (num, 'Yi', suffix)

def get_sample_pathway(node):
<<<<<<< HEAD
=======
    """ Get a sample of the topic tree from the given node """
>>>>>>> 8adddc2f
    first_node = node.children.filter(kind_id="topic").first() or node.children.first()
    if not first_node:
        return []
    return ["{} ({})".format(first_node.title, first_node.kind_id)] + get_sample_pathway(first_node)

def generate_channel_list(user):
<<<<<<< HEAD
=======
    """ Get list of channels and extra metadata """
>>>>>>> 8adddc2f
    channel_list = []
    channels = Channel.objects.prefetch_related('editors', 'secret_tokens')\
                              .select_related('main_tree')\
                              .filter(Q(public=True) | Q(editors=user) | Q(viewers=user))\
                              .order_by("name")
    for c in channels:
<<<<<<< HEAD
        print(c.id)


=======
>>>>>>> 8adddc2f
        channel = {
            "name": c.name,
            "id": c.id,
            "public": "Yes" if c.public else "No",
            "description": c.description,
            "language": c.language.readable_name,
        }

        # Get information related to channel
        channel["tokens"] = ", ".join(list(c.secret_tokens.values_list('token', flat=True)))
        channel["editors"] = ", ".join(list(c.editors.annotate(name=Concat('first_name', Value(' '), \
                                                    'last_name', Value(' ('), 'email', Value(')'),\
                                                    output_field=CharField()))\
                                          .values_list('name', flat=True)))

        # Get information related to nodes
        nodes = c.main_tree.get_descendants().prefetch_related('files', 'tags', 'children', 'language')
        channel["sample_pathway"] = " -> ".join(get_sample_pathway(c.main_tree))
        channel["tags"] = ", ".join([t for t in nodes.values_list('tags__tag_name', flat=True).distinct() if t != None])

        # Get language information
        node_languages = nodes.exclude(language=None).values_list('language__readable_name', flat=True)
        file_languages = nodes.values_list('files__language__readable_name', flat=True)
        language_list = filter(lambda l: l != None and l != channel['language'], set(chain(node_languages, file_languages)))
        channel["languages"] = ", ".join(language_list)

        # Get file information
        kind_list = nodes.values('kind_id')\
                         .annotate(count=Count('kind_id'))\
                         .order_by('kind_id')
        channel["kind_counts"] = ", ".join(["{}s: {}".format(k['kind_id'].capitalize(), k['count']) for k in kind_list])
        channel["total_size"] = sizeof_fmt(nodes.values('files__checksum', 'files__file_size')\
                          .distinct()\
                          .aggregate(size=Sum('files__file_size'))['size'] or 0)

        channel_list.append(channel)

    return channel_list


@login_required
@authentication_classes((SessionAuthentication, BasicAuthentication, TokenAuthentication))
@permission_classes((IsAdminUser,))
def download_channel_csv(request):
<<<<<<< HEAD
=======
    """ Writes list of channels to csv, which is then returned """
>>>>>>> 8adddc2f
    if not request.user.is_admin:
        raise SuspiciousOperation("You are not authorized to access this endpoint")

    # Create the HttpResponse object with the appropriate CSV header.
    response = HttpResponse(content_type='text/csv')
    response['Content-Disposition'] = 'attachment; filename="channels.csv"'

    writer = csv.writer(response)
    writer.writerow(['Channel', 'ID', 'Public', 'Description', 'Tokens', 'Kind Counts',\
                    'Total Size', 'Language', 'Other Languages', 'Tags', 'Editors', 'Sample Pathway'])

    channels = generate_channel_list(request.user)

    # Write channels to csv file
    for c in channels:
        writer.writerow([c['name'], c['id'], c['public'], c['description'], c['tokens'], c['kind_counts'], \
                         c['total_size'], c['language'], c['languages'], c['tags'], c['editors'], c['sample_pathway']])

<<<<<<< HEAD
    return response


from easy_pdf.views import PDFTemplateView

class ChannelPDFView(PDFTemplateView):
    template_name = "export/channels_pdf.html"

    def get_context_data(self, **kwargs):
        context = super(ChannelPDFView, self).get_context_data(**kwargs)
        context['pagesize'] = 'A4'
        context['channels'] = generate_channel_list(self.request.user)
        return context

def link_callback(uri, rel):
    # use short variable names
    sUrl = settings.STATIC_URL      # Typically /static/
    sRoot = settings.STATIC_ROOT    # Typically /home/userX/project_static/
    mUrl = settings.MEDIA_URL       # Typically /static/media/
    mRoot = settings.MEDIA_ROOT     # Typically /home/userX/project_static/media/

    # convert URIs to absolute system paths
    if uri.startswith(mUrl):
        path = os.path.join(mRoot, uri.replace(mUrl, ""))
    elif uri.startswith(sUrl):
        path = os.path.join(sRoot, uri.replace(sUrl, ""))

    # make sure that file exists
    if not os.path.isfile(path):
        raise Exception(
                'media URI must start with %s or %s' % \
                (sUrl, mUrl))
    return path

@login_required
@authentication_classes((SessionAuthentication, BasicAuthentication, TokenAuthentication))
@permission_classes((IsAdminUser,))
def download_channel_pdf(request):
    # Prepare context
    data = {
        'pagesize':'A4',
        "channels": generate_channel_list(request.user)
    }

    # Render html content through html template with context
    template = get_template('export/channels_pdf.html')
    html  = template.render(Context(data))

    # Write PDF to file
    file = open(os.path.join(settings.MEDIA_ROOT, 'report.pdf'), "w+b")
    pisaStatus = pisa.CreatePDF(html, dest=file, link_callback = link_callback)

    # Return PDF document through a Django HTTP response
    file.seek(0)
    pdf = file.read()
    file.close()            # Don't forget to close the file handle
    return HttpResponse(pdf, mimetype='application/pdf')

    # context = {
    #     'pagesize':'A4',
    #     "channels": generate_channel_list(request.user)
    # }
    # links = lambda uri, rel: os.path.join(settings.MEDIA_ROOT, uri.replace(settings.MEDIA_URL, ''))
    # html = render_to_string('export/channels_pdf.html', dict, context_instance=RequestContext(request))
    # result = StringIO()
    # pdf = pisa.pisaDocument(StringIO(html.encode("UTF-8")), dest=result, link_callback=links)
    # if not pdf.err:
    #     return HttpResponse(result.getvalue(), mimetype='application/pdf')
    # return HttpResponse('Pisa hates you! %s' % cgi.escape(html))


    # template = get_template('export/channels_pdf.html')
    # context = Context({
    #     'pagesize':'A4',
    #     "channels": generate_channel_list(request.user)
    # })
    # html  = template.render(context)
    # result = StringIO.StringIO()
    # # links = lambda uri, rel: os.path.join(settings.MEDIA_ROOT, uri.replace(settings.MEDIA_URL, ''))

    # pdf = pisa.pisaDocument(StringIO.StringIO(html.encode("ISO-8859-1")), result, link_callback=fetch_resources)
    # if not pdf.err:
    #     return HttpResponse(result.getvalue(), content_type='application/pdf')
    # return HttpResponse('Error loading pdf')

    # if not request.user.is_admin:
    #     raise SuspiciousOperation("You are not authorized to access this endpoint")

    # programconfig = ProgramConfig.get_solo()
    # programconfig.downloaded += 1
    # programconfig.save()

    # config = pdfkit.configuration(wkhtmltopdf=settings.PDF_WKHTMLTOPDF)

    # content = render_to_string(
    #     'program/item2pdf.html', {
    #         'events': Event.objects.all(),
    #         'abs_path': settings.PDF_ADDRESS,
    #         'programconfig': programconfig
    #     }
    # )

    # pdf = pdfkit.PDFKit(content, "string", configuration=config).to_pdf()

    # response = HttpResponse(pdf)
    # response['Content-Type'] = 'application/pdf'
    # response['Content-disposition'] = 'attachment;filename='
    # response['Content-disposition'] += programconfig.get_filename

    # return response

    # options = {
    #     'page-size': 'A4',
    #     'margin-top': '0.75in',
    #     'margin-right': '0.75in',
    #     'margin-bottom': '0.75in',
    #     'margin-left': '0.75in',
    # }

    # template = get_template('export/channels_pdf.html')
    # context = Context({
    #     'pagesize':'A4',
    #     "channels": generate_channel_list(request.user)
    # })
    # html  = template.render(context)
    # result = BytesIO()
    # pdf = pisa.pisaDocument(BytesIO(html.encode("ISO-8859-1")), result)
    # if not pdf.err:
    #      return HttpResponse(result.getvalue(), content_type='application/pdf')
    # return HttpResponse('We had some errors<pre>%s</pre>' % escape(html))


def download_test(request):
    return render(request, 'export/channels_pdf.html', {
        "channels": generate_channel_list(request.user)
    })
=======
    return response
>>>>>>> 8adddc2f
<|MERGE_RESOLUTION|>--- conflicted
+++ resolved
@@ -1,3 +1,4 @@
+import ast
 import csv
 import json
 import logging
@@ -11,16 +12,13 @@
 from django.views.decorators.csrf import csrf_exempt
 from django.shortcuts import render, redirect
 from django.contrib.auth.decorators import login_required
+from django.contrib.sites.shortcuts import get_current_site
 from django.core.exceptions import ObjectDoesNotExist, SuspiciousOperation
 from django.db.models import Q, Case, When, Value, IntegerField, Count, Sum, CharField
 from django.db.models.functions import Concat
 from django.core.urlresolvers import reverse_lazy
-<<<<<<< HEAD
 from django.template.loader import render_to_string, get_template
 from django.template import Context
-=======
-from django.template.loader import render_to_string
->>>>>>> 8adddc2f
 from itertools import chain
 from rest_framework.renderers import JSONRenderer
 from contentcuration.api import check_supported_browsers
@@ -174,53 +172,48 @@
             return HttpResponseNotFound('Channel with id {} not found'.format(data["channel_id"]))
 
 def sizeof_fmt(num, suffix='B'):
-<<<<<<< HEAD
-=======
     """ Format sizes """
->>>>>>> 8adddc2f
-    for unit in ['','Ki','Mi','Gi','Ti','Pi','Ei','Zi']:
+    for unit in ['','K','M','G','T','P','E','Z']:
         if abs(num) < 1024.0:
             return "%3.1f%s%s" % (num, unit, suffix)
         num /= 1024.0
     return "%.1f%s%s" % (num, 'Yi', suffix)
 
 def get_sample_pathway(node):
-<<<<<<< HEAD
-=======
     """ Get a sample of the topic tree from the given node """
->>>>>>> 8adddc2f
     first_node = node.children.filter(kind_id="topic").first() or node.children.first()
     if not first_node:
         return []
     return ["{} ({})".format(first_node.title, first_node.kind_id)] + get_sample_pathway(first_node)
 
-def generate_channel_list(user):
-<<<<<<< HEAD
-=======
+def pluralize_kind(kind, number):
+    return "{} {}{}".format(number, kind.replace("html5", "HTML app").capitalize(), "s" if number != 1 else "")
+
+def generate_channel_list(request, public_only=False):
     """ Get list of channels and extra metadata """
->>>>>>> 8adddc2f
     channel_list = []
-    channels = Channel.objects.prefetch_related('editors', 'secret_tokens')\
-                              .select_related('main_tree')\
-                              .filter(Q(public=True) | Q(editors=user) | Q(viewers=user))\
-                              .order_by("name")
+    channels = Channel.objects.prefetch_related('editors', 'secret_tokens').select_related('main_tree')
+
+    if public_only:
+        channels = channels.filter(public=True, main_tree__published=True).order_by("name")
+    else:
+        channels = channels.filter(Q(main_tree__published=True) & (Q(public=True) | Q(editors=request.user) | Q(viewers=request.user))).order_by("name")
+
     for c in channels:
-<<<<<<< HEAD
-        print(c.id)
-
-
-=======
->>>>>>> 8adddc2f
         channel = {
             "name": c.name,
             "id": c.id,
             "public": "Yes" if c.public else "No",
             "description": c.description,
-            "language": c.language.readable_name,
+            "language": c.language and c.language.readable_name,
+            "thumbnail": c.thumbnail,
+            "thumbnail_encoding": c.thumbnail_encoding and ast.literal_eval(c.thumbnail_encoding).get('base64'),
+            "url": "http://{}/channels/{}/edit".format(get_current_site(request), c.id)
         }
 
         # Get information related to channel
-        channel["tokens"] = ", ".join(list(c.secret_tokens.values_list('token', flat=True)))
+        tokens = list(c.secret_tokens.values_list('token', flat=True))
+        channel["tokens"] = ", ".join(["{}-{}".format(t[:5], t[5:]) for t in tokens if t != c.id])
         channel["editors"] = ", ".join(list(c.editors.annotate(name=Concat('first_name', Value(' '), \
                                                     'last_name', Value(' ('), 'email', Value(')'),\
                                                     output_field=CharField()))\
@@ -241,7 +234,7 @@
         kind_list = nodes.values('kind_id')\
                          .annotate(count=Count('kind_id'))\
                          .order_by('kind_id')
-        channel["kind_counts"] = ", ".join(["{}s: {}".format(k['kind_id'].capitalize(), k['count']) for k in kind_list])
+        channel["kind_counts"] = ", ".join([pluralize_kind(k['kind_id'], k['count']) for k in kind_list])
         channel["total_size"] = sizeof_fmt(nodes.values('files__checksum', 'files__file_size')\
                           .distinct()\
                           .aggregate(size=Sum('files__file_size'))['size'] or 0)
@@ -255,10 +248,7 @@
 @authentication_classes((SessionAuthentication, BasicAuthentication, TokenAuthentication))
 @permission_classes((IsAdminUser,))
 def download_channel_csv(request):
-<<<<<<< HEAD
-=======
     """ Writes list of channels to csv, which is then returned """
->>>>>>> 8adddc2f
     if not request.user.is_admin:
         raise SuspiciousOperation("You are not authorized to access this endpoint")
 
@@ -270,150 +260,30 @@
     writer.writerow(['Channel', 'ID', 'Public', 'Description', 'Tokens', 'Kind Counts',\
                     'Total Size', 'Language', 'Other Languages', 'Tags', 'Editors', 'Sample Pathway'])
 
-    channels = generate_channel_list(request.user)
+    channels = generate_channel_list(request)
 
     # Write channels to csv file
     for c in channels:
         writer.writerow([c['name'], c['id'], c['public'], c['description'], c['tokens'], c['kind_counts'], \
                          c['total_size'], c['language'], c['languages'], c['tags'], c['editors'], c['sample_pathway']])
 
-<<<<<<< HEAD
     return response
 
 
-from easy_pdf.views import PDFTemplateView
-
-class ChannelPDFView(PDFTemplateView):
-    template_name = "export/channels_pdf.html"
-
-    def get_context_data(self, **kwargs):
-        context = super(ChannelPDFView, self).get_context_data(**kwargs)
-        context['pagesize'] = 'A4'
-        context['channels'] = generate_channel_list(self.request.user)
-        return context
-
-def link_callback(uri, rel):
-    # use short variable names
-    sUrl = settings.STATIC_URL      # Typically /static/
-    sRoot = settings.STATIC_ROOT    # Typically /home/userX/project_static/
-    mUrl = settings.MEDIA_URL       # Typically /static/media/
-    mRoot = settings.MEDIA_ROOT     # Typically /home/userX/project_static/media/
-
-    # convert URIs to absolute system paths
-    if uri.startswith(mUrl):
-        path = os.path.join(mRoot, uri.replace(mUrl, ""))
-    elif uri.startswith(sUrl):
-        path = os.path.join(sRoot, uri.replace(sUrl, ""))
-
-    # make sure that file exists
-    if not os.path.isfile(path):
-        raise Exception(
-                'media URI must start with %s or %s' % \
-                (sUrl, mUrl))
-    return path
-
 @login_required
 @authentication_classes((SessionAuthentication, BasicAuthentication, TokenAuthentication))
 @permission_classes((IsAdminUser,))
 def download_channel_pdf(request):
-    # Prepare context
-    data = {
-        'pagesize':'A4',
-        "channels": generate_channel_list(request.user)
-    }
-
-    # Render html content through html template with context
     template = get_template('export/channels_pdf.html')
-    html  = template.render(Context(data))
-
-    # Write PDF to file
-    file = open(os.path.join(settings.MEDIA_ROOT, 'report.pdf'), "w+b")
-    pisaStatus = pisa.CreatePDF(html, dest=file, link_callback = link_callback)
-
-    # Return PDF document through a Django HTTP response
-    file.seek(0)
-    pdf = file.read()
-    file.close()            # Don't forget to close the file handle
-    return HttpResponse(pdf, mimetype='application/pdf')
-
-    # context = {
-    #     'pagesize':'A4',
-    #     "channels": generate_channel_list(request.user)
-    # }
-    # links = lambda uri, rel: os.path.join(settings.MEDIA_ROOT, uri.replace(settings.MEDIA_URL, ''))
-    # html = render_to_string('export/channels_pdf.html', dict, context_instance=RequestContext(request))
-    # result = StringIO()
-    # pdf = pisa.pisaDocument(StringIO(html.encode("UTF-8")), dest=result, link_callback=links)
-    # if not pdf.err:
-    #     return HttpResponse(result.getvalue(), mimetype='application/pdf')
-    # return HttpResponse('Pisa hates you! %s' % cgi.escape(html))
-
-
-    # template = get_template('export/channels_pdf.html')
-    # context = Context({
-    #     'pagesize':'A4',
-    #     "channels": generate_channel_list(request.user)
-    # })
-    # html  = template.render(context)
-    # result = StringIO.StringIO()
-    # # links = lambda uri, rel: os.path.join(settings.MEDIA_ROOT, uri.replace(settings.MEDIA_URL, ''))
-
-    # pdf = pisa.pisaDocument(StringIO.StringIO(html.encode("ISO-8859-1")), result, link_callback=fetch_resources)
-    # if not pdf.err:
-    #     return HttpResponse(result.getvalue(), content_type='application/pdf')
-    # return HttpResponse('Error loading pdf')
-
-    # if not request.user.is_admin:
-    #     raise SuspiciousOperation("You are not authorized to access this endpoint")
-
-    # programconfig = ProgramConfig.get_solo()
-    # programconfig.downloaded += 1
-    # programconfig.save()
-
-    # config = pdfkit.configuration(wkhtmltopdf=settings.PDF_WKHTMLTOPDF)
-
-    # content = render_to_string(
-    #     'program/item2pdf.html', {
-    #         'events': Event.objects.all(),
-    #         'abs_path': settings.PDF_ADDRESS,
-    #         'programconfig': programconfig
-    #     }
-    # )
-
-    # pdf = pdfkit.PDFKit(content, "string", configuration=config).to_pdf()
-
-    # response = HttpResponse(pdf)
-    # response['Content-Type'] = 'application/pdf'
-    # response['Content-disposition'] = 'attachment;filename='
-    # response['Content-disposition'] += programconfig.get_filename
-
-    # return response
-
-    # options = {
-    #     'page-size': 'A4',
-    #     'margin-top': '0.75in',
-    #     'margin-right': '0.75in',
-    #     'margin-bottom': '0.75in',
-    #     'margin-left': '0.75in',
-    # }
-
-    # template = get_template('export/channels_pdf.html')
-    # context = Context({
-    #     'pagesize':'A4',
-    #     "channels": generate_channel_list(request.user)
-    # })
-    # html  = template.render(context)
-    # result = BytesIO()
-    # pdf = pisa.pisaDocument(BytesIO(html.encode("ISO-8859-1")), result)
-    # if not pdf.err:
-    #      return HttpResponse(result.getvalue(), content_type='application/pdf')
-    # return HttpResponse('We had some errors<pre>%s</pre>' % escape(html))
-
-
-def download_test(request):
-    return render(request, 'export/channels_pdf.html', {
-        "channels": generate_channel_list(request.user)
+    context = Context({
+        "channels": generate_channel_list(request, public_only=True)
     })
-=======
-    return response
->>>>>>> 8adddc2f
+    html  = template.render(context)
+    result = StringIO.StringIO()
+
+    pdf = pisa.pisaDocument(StringIO.StringIO(html.encode("ISO-8859-1")), result)
+    if not pdf.err:
+        response = HttpResponse(result.getvalue())
+        response['Content-Type'] = 'application/pdf'
+        response['Content-disposition'] = 'attachment;filename=channels.pdf'
+        return response