import json
import logging
import os
import re
import shutil
import hashlib
from django.http import Http404, HttpResponse, HttpResponseBadRequest, HttpResponseRedirect
from django.shortcuts import render, get_object_or_404, redirect, render_to_response
from django.contrib.auth.decorators import login_required
from django.conf import settings
from django.core.exceptions import ObjectDoesNotExist, SuspiciousOperation
from django.core.context_processors import csrf
from django.core.management import call_command
from django.views.decorators.csrf import csrf_exempt
from django.template.loader import render_to_string
from contentcuration.api import write_file_to_storage
from contentcuration.models import Exercise, AssessmentItem, Channel, License, FileFormat, File, FormatPreset, ContentKind, ContentNode, ContentTag, Invitation, Language, generate_file_on_disk_name
from le_utils.constants import content_kinds
from django.db.models.functions import Concat
from django.core.files import File as DjFile
from django.db.models import Q, Value
from django.db import transaction
from rest_framework.authentication import TokenAuthentication
from rest_framework.permissions import IsAuthenticated
from rest_framework.response import Response
from rest_framework.views import APIView
from rest_framework.decorators import api_view, authentication_classes, permission_classes

@api_view(['POST'])
@authentication_classes((TokenAuthentication,))
@permission_classes((IsAuthenticated,))
def authenticate_user_internal(request):
    """ Verify user is valid """
    logging.debug("Logging in user")
    return HttpResponse(json.dumps({'success': True, 'username':unicode(request.user)}))

@api_view(['POST'])
@authentication_classes((TokenAuthentication,))
@permission_classes((IsAuthenticated,))
def file_diff(request):
    """ Determine which files don't exist on server """
    logging.debug("Entering the file_diff endpoint")
    data = json.loads(request.body)
    to_return = []

    # Might want to use this once assumption that file exists is true (save on performance)
    # in_db_list = File.objects.annotate(filename=Concat('checksum', Value('.'),  'file_format')).filter(filename__in=data).values_list('filename', flat=True)
    # for f in list(set(data) - set(in_db_list)):

    # Add files that don't exist in storage
    for f in data:
        file_path = generate_file_on_disk_name(os.path.splitext(f)[0],f)
        # Add file if it doesn't already exist
        if not os.path.isfile(file_path) or os.path.getsize(file_path) == 0:
            to_return.append(f)
    return HttpResponse(json.dumps(to_return))

@api_view(['POST'])
@authentication_classes((TokenAuthentication,))
@permission_classes((IsAuthenticated,))
def api_file_upload(request):
    """ Upload a file to the storage system """
    try:
        fobj = request.FILES["file"]
        formatted_filename = write_file_to_storage(fobj, check_valid=True)

        return HttpResponse(json.dumps({
            "success": True,
        }))
    except KeyError:
        raise SuspiciousOperation("Invalid file upload request")

@api_view(['POST'])
@authentication_classes((TokenAuthentication,))
@permission_classes((IsAuthenticated,))
def api_create_channel_endpoint(request):
    """ Create the channel node """
    data = json.loads(request.body)
    try:
        channel_data = data['channel_data']

        obj = create_channel(channel_data, request.user)

        return HttpResponse(json.dumps({
            "success": True,
            "root": obj.staging_tree.pk,
            "channel_id": obj.pk,
        }))
    except KeyError:
        raise ObjectDoesNotExist("Missing attribute from data: {}".format(data))

@api_view(['POST'])
@authentication_classes((TokenAuthentication,))
@permission_classes((IsAuthenticated,))
def api_commit_channel(request):
    """ Commit the channel staging tree to the main tree """
    data = json.loads(request.body)
    try:
        channel_id = data['channel_id']

        obj = Channel.objects.get(pk=channel_id)

        old_tree = obj.previous_tree
        obj.previous_tree = obj.main_tree
        obj.main_tree = obj.staging_tree
        obj.staging_tree = None
        obj.save()

        # Delete previous tree if it already exists
        if old_tree is not None:
            old_tree.delete()

        return HttpResponse(json.dumps({
            "success": True,
            "new_channel": obj.pk,
        }))
    except KeyError:
        raise ObjectDoesNotExist("Missing attribute from data: {}".format(data))

@api_view(['POST'])
@authentication_classes((TokenAuthentication,))
@permission_classes((IsAuthenticated,))
def api_add_nodes_to_tree(request):
    """ Add child nodes to a parent node """
    data = json.loads(request.body)
    try:
        content_data = data['content_data']
        parent_id = data['root_id']

        return HttpResponse(json.dumps({
            "success": True,
            "root_ids": convert_data_to_nodes(content_data, parent_id)
        }))
    except KeyError:
        raise ObjectDoesNotExist("Missing attribute from data: {}".format(data))

@api_view(['POST'])
@authentication_classes((TokenAuthentication,))
@permission_classes((IsAuthenticated,))
def api_publish_channel(request):
    logging.debug("Entering the publish_channel endpoint")
    data = json.loads(request.body)

    try:
        channel_id = data["channel_id"]
    except KeyError:
        raise ObjectDoesNotExist("Missing attribute from data: {}".format(data))

    call_command("exportchannel", channel_id)

    return HttpResponse(json.dumps({
        "success": True,
        "channel": channel_id
    }))


""" CHANNEL CREATE FUNCTIONS """
def create_channel(channel_data, user):
    """ Set up channel """
    # Set up initial channel
    channel, isNew = Channel.objects.get_or_create(id=channel_data['id'])

    # Add user as editor if channel is new or channel has no editors
    # Otherwise, check if user is an editor
    if isNew or channel.editors.count() == 0:
        channel.editors.add(user)
    elif user not in channel.editors.all():
        raise SuspiciousOperation("User is not authorized to edit this channel")

    channel.name = channel_data['name']
    channel.description = channel_data['description']
    channel.thumbnail = channel_data['thumbnail']
    channel.deleted = False

    old_staging_tree = channel.staging_tree
    is_published = channel.main_tree is not None and channel.main_tree.published
    # Set up initial staging tree
    channel.staging_tree = ContentNode.objects.create(title=channel.name + " root", kind_id="topic", sort_order=0, published=is_published)
    channel.staging_tree.save()
    channel.save()

    # Delete staging tree if it already exists
    if old_staging_tree is not None and old_staging_tree != channel.main_tree:
        old_staging_tree.delete()

    return channel # Return new channel

def convert_data_to_nodes(content_data, parent_node):
    """ Parse dict and create nodes accordingly """
    try:
        root_mapping = {}
        sort_order = 1
        with transaction.atomic():
            for node_data in content_data:
                # Create the node
                new_node = create_node(node_data, parent_node, sort_order)

                # Create files associated with node
                map_files_to_node(new_node, node_data['files'])

                # Create questions associated with node
                create_exercises(new_node, node_data['questions'])
                sort_order += 1

                # Track mapping between newly created node and node id
                root_mapping.update({node_data['node_id'] : new_node.pk})
            return root_mapping
    except KeyError as e:
        raise ObjectDoesNotExist("Error creating node: {0}".format(e.message))

def create_node(node_data, parent_node, sort_order):
    """ Generate node based on node dict """
    title=node_data['title']
    node_id=node_data['node_id']
    content_id=node_data['content_id']
    description=node_data['description']
    author = node_data['author']
    kind = ContentKind.objects.get(kind=node_data['kind'])
    copyright_holder = node_data.get('copyright_holder')
    extra_fields = node_data['extra_fields']

    # Make sure license is valid
    license = None
    license_name = node_data['license']
    if license_name is not None:
        try:
            license = License.objects.get(license_name__iexact=license_name)
        except ObjectDoesNotExist:
            raise ObjectDoesNotExist("Invalid license found")

    return ContentNode.objects.create(
        title=title,
        kind=kind,
        node_id=node_id,
        content_id=content_id,
        description = description,
        author=author,
        license=license,
        copyright_holder=copyright_holder,
        parent_id = parent_node,
        extra_fields=extra_fields,
        sort_order = sort_order,
    )

def map_files_to_node(node, data):
    """ Generate files that reference the content node """
    for file_data in data:
        file_hash = file_data['filename'].split(".")

        # Determine a preset if none is given
        kind_preset = None
        if file_data['preset'] is None:
            kind_preset = FormatPreset.objects.filter(kind=node.kind, allowed_formats__extension__contains=file_hash[1], display=True).first()
        else:
            kind_preset = FormatPreset.objects.get(id=file_data['preset'])

        language = None
        if file_data.get('language'):
            language = Language.objects.get(pk=file_data['language'])

<<<<<<< HEAD
        file_path = generate_file_on_disk_name(file_hash[0], file_data['filename'])
=======
        file_path=generate_file_on_disk_name(file_hash[0], file_data['filename'])
>>>>>>> 9be5658d
        if not os.path.isfile(file_path):
            raise IOError('{} not found'.format(file_path))

        file_obj = File(
            checksum=file_hash[0],
            contentnode=node,
            file_format_id=file_hash[1],
            original_filename=file_data.get('original_filename') or 'file',
            source_url=file_data.get('source_url'),
            file_size = file_data['size'],
            file_on_disk=DjFile(open(file_path, 'rb')),
            preset=kind_preset,
            language=language,
        )
        file_obj.save()


def map_files_to_assessment_item(question, data):
    """ Generate files that reference the content node's assessment items """
    for file_data in data:
        file_hash = file_data['filename'].split(".")
        kind_preset = FormatPreset.objects.get(id=file_data['preset'])

        file_path=generate_file_on_disk_name(file_hash[0], file_data['filename'])
        if not os.path.isfile(file_path):
            raise IOError('{} not found'.format(file_path))

        file_obj = File(
            checksum=file_hash[0],
            assessment_item=question,
            file_format_id=file_hash[1],
            original_filename=file_data.get('original_filename') or 'file',
            source_url=file_data.get('source_url'),
            file_size = file_data['size'],
            file_on_disk=DjFile(open(file_path, 'rb')),
            preset=kind_preset,
        )
        file_obj.save()

def create_exercises(node, data):
    """ Generate exercise from data """
    with transaction.atomic():
        order = 0

        for question in data:
            question_obj = AssessmentItem(
                type = question.get('type'),
                question = question.get('question'),
                hints = question.get('hints'),
                answers = question.get('answers'),
                order = order,
                contentnode = node,
                assessment_id = question.get('assessment_id'),
                raw_data = question.get('raw_data'),
            )
            order += 1
            question_obj.save()
            map_files_to_assessment_item(question_obj, question['files'])
<|MERGE_RESOLUTION|>--- conflicted
+++ resolved
@@ -258,11 +258,7 @@
         if file_data.get('language'):
             language = Language.objects.get(pk=file_data['language'])
 
-<<<<<<< HEAD
         file_path = generate_file_on_disk_name(file_hash[0], file_data['filename'])
-=======
-        file_path=generate_file_on_disk_name(file_hash[0], file_data['filename'])
->>>>>>> 9be5658d
         if not os.path.isfile(file_path):
             raise IOError('{} not found'.format(file_path))
 
