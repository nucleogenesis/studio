/* GLOBAL VARIABLES */
@icon-font-path: "/static/fonts/";

@font-face {
<<<<<<< HEAD
  font-family: "Noto Sans";
  src: url("@{icon-font-path}NotoSans-Regular.ttf") format("truetype");
=======
	font-family: "Noto Sans";
	src: url("@{icon-font-path}NotoSans-Regular.ttf") format("truetype");
>>>>>>> 5d5102e1
}

/* ICONS AND BUTTONS */
@topnav-active-tab-color:#564462; 
.action-button {
  background: @blue-500;
  color: white;
  padding: 6px 16px;
  border: none;
  border-radius: 2px;
}
.action-text {
  color: @blue-500;
  font-weight: bold;
<<<<<<< HEAD
=======
  padding: 6px 16px;
>>>>>>> 5d5102e1
}

/* TYPOGRAPHY */
@title: 24px;
@larger-body-text: 16px;
@body-text: 14px;
@annotation-text: 12px;


@body-font-color: #30302F;
@annotation-gray: #A4A4A4;
<<<<<<< HEAD
@error-input-color : #F6CECE;
@delete-color: #FF5252;

/* CONTAINERS */
@body-background: #FAFAFA;
@panel-container-color: #EEEEEE;
@topnav-bg-color: #816793;
@box-shadow: 0 0 2px 0px rgba(0,0,0,0.4);

=======
@gray-200: #EEEEEE;
@gray-700: #616161;
@gray-800: #424242;
@error-input-color : #F6CECE;
@delete-color: #FF5252;

/* CONTAINERS */
@body-background: #FAFAFA;
@panel-container-color: #EEEEEE;
@topnav-bg-color: #816793;
@box-shadow: 0 0 2px 0px rgba(0,0,0,0.4);
.input-form {
  color: @body-font-color;
  background: transparent;
  border: none;
  border-bottom: 1px solid #BDBDBD;
  &:focus {
    outline: none;
    border-bottom: 2px solid @blue-700;
  }
}

>>>>>>> 5d5102e1
/* COLOR PALETTE */
@blue-100: #BBDEFB;
@blue-500: #2196F3;
@blue-700: #1976D2;
@blue-900: #0D47A1;

/* GLOBAL STYLES */
.inline-block {
  display: inline-block;
}
a {
  text-decoration: none;
}
a {
  text-decoration: none;
}
body {
  background: @body-background;
}

body.dragging, body.dragging * {
  cursor: move !important;
}

.dragged {
  position: absolute;
  opacity: 0.5;
  z-index: 999999999999999;
}

ul li.placeholder {
  position: relative;
}
ul li.placeholder:before {
  position: absolute;
}

.error_input{
  background-color :@error-input-color;
}

.construction{
  display:none;
  cursor: not-allowed;
  opacity:0.6;
}

.btn, a {
  cursor: pointer;
}

::-webkit-scrollbar {
  width: 8px;
  margin-left:-100px;
  position: relative;
}
 
::-webkit-scrollbar-track {
  /*-webkit-box-shadow: inset 0 0 6px rgba(0,0,0,0.3);*/
}
 
::-webkit-scrollbar-thumb {
  border-radius: 10px;
  /*-webkit-box-shadow: inset 0 0 6px rgba(0,0,0,0.5);*/
   background-color:gray;
}

.truncate{
    white-space: nowrap;
    overflow:hidden;
    text-overflow: ellipsis;
  }

  .wordwrap { 
   white-space: pre-wrap;      /* CSS3 */   
   white-space: -moz-pre-wrap; /* Firefox */    
   white-space: -pre-wrap;     /* Opera <7 */   
   white-space: -o-pre-wrap;   /* Opera 7 */    
   word-wrap: break-word;      /* IE */
}<|MERGE_RESOLUTION|>--- conflicted
+++ resolved
@@ -2,13 +2,8 @@
 @icon-font-path: "/static/fonts/";
 
 @font-face {
-<<<<<<< HEAD
   font-family: "Noto Sans";
   src: url("@{icon-font-path}NotoSans-Regular.ttf") format("truetype");
-=======
-	font-family: "Noto Sans";
-	src: url("@{icon-font-path}NotoSans-Regular.ttf") format("truetype");
->>>>>>> 5d5102e1
 }
 
 /* ICONS AND BUTTONS */
@@ -23,10 +18,7 @@
 .action-text {
   color: @blue-500;
   font-weight: bold;
-<<<<<<< HEAD
-=======
   padding: 6px 16px;
->>>>>>> 5d5102e1
 }
 
 /* TYPOGRAPHY */
@@ -38,17 +30,6 @@
 
 @body-font-color: #30302F;
 @annotation-gray: #A4A4A4;
-<<<<<<< HEAD
-@error-input-color : #F6CECE;
-@delete-color: #FF5252;
-
-/* CONTAINERS */
-@body-background: #FAFAFA;
-@panel-container-color: #EEEEEE;
-@topnav-bg-color: #816793;
-@box-shadow: 0 0 2px 0px rgba(0,0,0,0.4);
-
-=======
 @gray-200: #EEEEEE;
 @gray-700: #616161;
 @gray-800: #424242;
@@ -71,7 +52,6 @@
   }
 }
 
->>>>>>> 5d5102e1
 /* COLOR PALETTE */
 @blue-100: #BBDEFB;
 @blue-500: #2196F3;
