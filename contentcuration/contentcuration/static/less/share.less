@import "global-variables.less";
@import "modal-styles.less";

@share-width:650px;
.share-header{
	background-color: @blue-200;
	.modal-title{
		font-weight:bold;
	}
}
#share_modal .modal-dialog{
	width: @share-width;
}

#share_area{
	@content-height: 200px;

	width: @share-width;
	padding-right:20px;
	margin-top:-5px;

	#share_public_option{
		width:@share-width * 0.25;
		min-height:@content-height;
		border-left:1px solid lightgray;
		padding-left:10px;
		padding-right:10px;
		input[type="radio"]{
			display:inline-block;
			vertical-align:top;
			width:15px;
			height:15px;
			cursor:pointer;
		}
		label{
			max-width: 90%;
			display:inline-block;
			vertical-align:middle;
			cursor:pointer;
			.glyphicon{
				color:gray;
			}
			em{
				font-style:italic;
				font-weight:normal;
				font-size: 9pt;
			}
		}
	}
	#editor_list_area{
<<<<<<< HEAD
=======
		width:@share-width;
>>>>>>> 9edc2426
		padding-right:20px;
		padding-top:2px;
		h4{
			font-weight:bold;
			font-size: 12pt
		}
		#share_email{
			margin-top:15px;
			margin-left:30px;

			#share_error, #share_success{
				font-size:10pt;
				font-weight:bold;
				margin-bottom:2px;
			}
			#share_success{ color:@blue-500; }
			#share_error{ color:@red-error-color; }

			#share_email_address{
				width: @share-width / 1.85;
				font-size:12pt;
				outline:none;
				border:none;
				border-bottom:2px solid @blue-500;
				padding-left:2px;
				margin-right:5px;

			}

			#share_email_address:hover, #share_email_address:focus{
				border-bottom:4px solid @blue-500;
			}

			.action-button{
				padding:2px 15px;
			}

			#share_invite_sent_indicator{
				display:none;
				font-weight:bold;
				color:@blue-200;
				margin-bottom:2px;
			}
		}


		#editor_list_wrapper{
<<<<<<< HEAD
			margin: 10px 0px 10px 15px;
			min-height: @content-height;
=======
			margin: 10px 40px 10px 30px;
			min-height:@content-height;

>>>>>>> 9edc2426
			.share_list_item{
				font-size:12pt;
				padding: 2px 10px;
				cursor:default;

				.editor_email, .pending_indicator{
					color:gray;
					font-size:10pt;
					font-style:italic;
				}
				.share_item_email{
					display:table-cell;
					max-width:275px;
					padding-right: 5px;
				}

				.glyphicon{
					font-size:10pt;
				}
			}

			.share_list_item:hover{
				background-color:#F5F6F7;
			}

			.error_share_list_item{
				background-color:#FFF0F0;
			}

			.adding_to_list{
				background-color: #FFF1A3 !important;
			}

			.added_to_list{
				transition: background-color 0.5s ease;
				background-color: transparent;
			}
		}
	}


	.reinvite_editor, .remove_editor{
		cursor:pointer;
		margin-left:10px;
	}

	#share_bottom_container{
		padding:10px;
		padding-left:0;
		min-height: 35px;
		#share_change_indicator{
			display:none;
			font-style:italic;
			color:gray;
			margin-right:10px;
			margin-top:5px;
		}
	}
}<|MERGE_RESOLUTION|>--- conflicted
+++ resolved
@@ -48,10 +48,6 @@
 		}
 	}
 	#editor_list_area{
-<<<<<<< HEAD
-=======
-		width:@share-width;
->>>>>>> 9edc2426
 		padding-right:20px;
 		padding-top:2px;
 		h4{
@@ -99,14 +95,9 @@
 
 
 		#editor_list_wrapper{
-<<<<<<< HEAD
 			margin: 10px 0px 10px 15px;
-			min-height: @content-height;
-=======
-			margin: 10px 40px 10px 30px;
 			min-height:@content-height;
 
->>>>>>> 9edc2426
 			.share_list_item{
 				font-size:12pt;
 				padding: 2px 10px;
