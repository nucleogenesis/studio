--- conflicted
+++ resolved
@@ -129,88 +129,6 @@
 			font-style:italic;
 			font-size:9pt;
 		}
-<<<<<<< HEAD
-		.format_editor_header{
-			font-size:10pt;
-			font-weight:bold;
-			.format_counter{
-				background-color:@blue-500;
-			}
-
-			.expand_format_editor{
-				font-size:10pt;
-				color:@blue-500;
-				cursor:pointer;
-			}
-
-			.file_size_metadata{
-				font-size: 10pt;
-				margin-top:5px;
-			}
-		}
-		.format_editor_list{
-			margin-left:25px;
-			margin-bottom:10px;
-			display:none;
-
-			.format_dropzone{
-				width:auto;
-				.file_upload_progress{
-					height:10px;
-					max-width:70%;
-				}
-				.progress-bar-success {
-					background: @blue-200;
-				}
-				.upload_cancel{
-					color: @blue-200;
-					cursor:pointer;
-				}
-			}
-			.add_format_button{
-				margin-left: -15px;
-			}
-
-			.format_editor_file_name_wrapper{
-				display:inline;
-			}
-
-			.format_editor_item{
-				font-size:10pt;
-				margin-bottom:5px;
-				max-width:100%;
-
-				.format_editor_format_name{
-					padding:0;
-					.format_preset_name{
-						font-weight:bold;
-					}
-				}
-
-				.format_editor_file_name{
-					/*max-width:(@metadata-width / 2.6) * 0.6;*/
-					max-width:60%;
-					overflow:hidden;
-					display:inline-block;
-				}
-				.format_editor_options_wrapper{
-					width:auto;
-					.glyphicon{
-						cursor:pointer;
-					}
-				}
-
-				.format_editor_selected_size{
-					color:@gray-400;
-					font-size:10pt;
-					display:inline;
-					position: relative;
-					bottom: 5px;
-				}
-			}
-		}
-=======
->>>>>>> ddcc48b9
 	}
 
 	#metadata_preview{
