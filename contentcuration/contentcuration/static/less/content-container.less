--- conflicted
+++ resolved
@@ -24,14 +24,8 @@
 		flex-grow: 1;
 		#queue {
 			width: 100%;
-<<<<<<< HEAD
-			flex-grow: 1;
 
 			> .ui-droppable {
-=======
-			flex-shrink: 1;
-			.ui-droppable {
->>>>>>> aa6fd546
 				display: flex;
 				align-items: center;
 				justify-content: flex-end;
@@ -67,27 +61,27 @@
 				display: flex;
 				flex-direction: column;
 				flex-grow: 1;
-				
+
 				#edit {
 					display: flex;
 					flex-direction: column;
 					flex-grow: 1;
-					
+
 					#container-wrapper {
 						display: flex;
-						flex-direction: column;	
+						flex-direction: column;
 						flex-grow: 1;
 
 						ul#container_area {
 							display: flex;
-							flex-direction: row;	
-							flex-grow: 1;							
+							flex-direction: row;
+							flex-grow: 1;
 
 							> li {
 								.title-bar {
-									flex-shrink: 0;	
+									flex-shrink: 0;
 								}
-								
+
 								display: flex;
 								flex-direction: column;
 								max-height: 100%;
@@ -97,7 +91,7 @@
 									flex-direction: column;
 									height: 0;
 									flex-grow: 1;
-					
+
 
 									> li {
 										flex-shrink: 0;
