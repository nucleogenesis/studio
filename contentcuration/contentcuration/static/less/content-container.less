@import "global-variables.less";

.disabled{
	opacity:0.5;
	cursor:not-allowed !important;
}

#secondary-nav {
	@secondary-nav-btn-color:#F2F2F2;
	padding:0px 20px;
	margin: 0 0 0 27px;
	background-color:transparent;
	border:none;
	width:100%;
	min-height: 0;

	li {
		font-size: @larger-body-text;
		cursor:pointer;
		color: @gray-700;
	}

	.navbar-left {
		li {
			margin-right: 40px;
			padding-bottom: 6px;
		}
		li:hover, .active {
			color: @body-font-color;
			font-weight: bold;
		}
		.active {
			border-bottom: 3px solid @blue-500;
		}
	}

	.navbar-right #channel-publish-button{
		margin: -6px 40px 0 0;
		.action-button;
	}
<<<<<<< HEAD
}
=======
	#publish-id{
		margin-right:10px;
		font-size:9pt;
	}
>>>>>>> 9f38f35c

#button_bar {
	width:100vw;
	background-color:@blue-100;
	margin:0;
	margin-bottom:20px;
	padding: 13px 0 0 30px;
}


#disable-none-selected-wrapper{
	display:inline-block;
	/*.nav-button-container{
		opacity:1;
		cursor:cursor;
	}*/
}
.disabled-wrapper{
	.nav-button-container{
		opacity:0.5;
	}
	.disable-none-selected{
		cursor:not-allowed !important;
	}
}

#container_area.hidden_details{
	.metadata_to_hide, .description, .filler{
		display:none !important;
	}
}

#channel-edit-content-wrapper {
	@container-height: 70vh;
	@container-min-height:400px;
	@container-border-color: #BCBCBC;
	@container-title-color: #30302F;
	@container-last-width: 450px;
	@container-last-width: 450px;
	@container-width: 230px;

	@folder-gap-width: 0px;
	@item-color: white;
	@expanded-height: 80px;
	@title-size: 15pt;
	@channel-edit-font-color:black;
	@highlighted-file: #E8E8E8;
	@collapsed-height:63px;
	@item-title-font-size: 13pt;
	@item-font-color: #999999;
	@item-last-font-color: #333333;
	@description-font-size : 14px;

	overflow-x:hidden;
	width:100vw;
	height:100%;
	padding: 0;
	border-top: 1px solid @blue-500;

	#container-wrapper{
		overflow:hidden;
		overflow-x:auto;
		position:absolute;
		width:100vw;
		padding-left:40px;
	}

	.close_clipboard{
		margin-top:10px;
		font-size: 20pt;
		color:gray;
		cursor:pointer;
	}

	#container_area{
		width:@container-last-width; /* will be added to as containers are added- extra padding for clipboard*/
	}

	#container_area_title{
		margin-top: 0px;
		color: @channel-edit-font-color;
		margin-bottom: 10px;
	}
	#hide_details_checkbox{
		cursor:pointer;
	}

	#hide_details_checkbox + label{
		color:@channel-edit-font-color;
		font-size:10pt;
		font-weight:normal;
		cusor:pointer;
	}

	.content-container{
		padding:2px;
		margin:0;
		margin-right:5px;
		width: @container-width;
		display:inline-block;
		height:  @container-height;
		min-height: @container-min-height;
		cursor:default;

		.back_button{
			cursor:pointer;
		}

		h2{
			color:@container-title-color;
			font-size: @title-size;
			padding-bottom:5px;
			margin: 15px 10px 0 10px;
		}
		.content-list{
			width: inherit - 25px;
			overflow-y: auto;
			overflow-x:hidden;
			padding: 0 0 5px 0;
			background-color:white;
			margin-bottom:0px;
			border:1px solid @container-border-color;
			.default-item, .default-item:hover{
				font-style:italic;
				font-size: @description-font-size;
				color:@item-font-color;
				padding-left: 10px;
				background-color:transparent;
			}
			.loading_placeholder_item{
				font-size:@item-title-font-size;
				font-weight:bold;
			}
			li{
				input[type="radio"]{
					display:none;
				}
				background-color: @item-color;
				label{
					padding:5px;
					vertical-align: middle;
					cursor:pointer;
					h3, p, h6{
						color : @item-font-color;
						margin:0;
						padding:0;
					}
					h3{
						font-size: @item-title-font-size;
					}
					.metadata_to_hide, .description, .filler{
						display:none;
					}
				}
				.folder{
					h3{
						font-weight:bold;
						margin-top: 5px;
						height: 21px;
					}
				}
			}
			li:hover{
				background-color: @highlighted-file;
			}
			.editing{

				.error_msg{
					font-style:italic;
					color:@red-error-color;
					font-size: 10px;
				}
			}
		}
	}

	#container_area .content-container:last-child{
		width: @container-last-width;
		.content-list{
			li{
				label{
					.metadata_to_hide{
						display:inline-block;
					}
					.description{
						display:block;
						font-weight:normal;
						max-height:@description-font-size * 4;
						overflow-y:auto;
						color: @annotation-gray;
					}
					h3, p, h6{
						color : @item-last-font-color;
					}
				}
			}
			.unpublished{
				border-radius:10px;
				background-color:lightgray;
				padding: 1px 10px;
			}
			.content_metadata_summary{
				color: @annotation-gray;
				margin: 8px 0 2px 0;
				.glyphicon{
					font-size: 10px;
					padding:0px;
					margin:0px;
				}
			}
		}
	}

	.content-container.pre_animation{
		transform: translateX(-@container-last-width);
	}

	.content-container.post_animation{
		transform: translateX(0);
		transition:300ms;
	}
	.content-container.remove_animation{
		transform: translateX(-@container-last-width);
		transition:100ms;
	}

	#edit,#clipboard {
		@edit-new-button-color: #C9C9C9;
		@edit-container-color: #F2F2F3;
		@edit-new-content-color: #89C0B1;
		@edit-current-folder-color:#666666;

		#button_bar {
			.nav-button-container {
				width: 50px;
				.inline-block;
				margin-right: 35px;
				.nav-button {
					width: 100%;
					height: 40px;
					background: @body-background;
					border-radius: 2px;
					cursor: pointer;
					span {
						font-size: 23px;
					    text-align: center;
					    display: block;
					    top: 8px;
					    color: @blue-500;
					}
				}
				a {
					color: @body-font-color;
					display: block;
					text-align: center;
					&:hover {
						text-decoration: none;
					}
				}
			}
			.hide-details-container {
				position: relative;
				bottom: 22px;
				.inline-block;
				input {
					width: 20px;
					height: 20px;
				}
				label {
					font-size: 14px;
					color: @body-font-color;
					position: relative;
					bottom: 4px;
				}
			}
		}
		.content-container{
			background-color: @edit-container-color;
			border: 2px solid @edit-container-color;
			::-webkit-scrollbar-track {
				background-color: @edit-container-color;
			}
			.content-list{
				height: @container-height * 0.81;
				min-height: @container-min-height * 0.70;
				margin: 5px 0px;

				li{
					border-top: 1px solid  @edit-container-color;
				}
				input[type=checkbox]{
					display:inline-block;
					width:20px;
					height:20px;
					vertical-align:middle;
					margin: 6px 0 0 10px
				}
				label{
					.options{
						width:@item-title-font-size;
						height:100%;
						.glyphicon{
							cursor:pointer;
							font-size: @item-title-font-size;
						}
						.edit_folder_button{
							visibility:hidden;
						}

						.disable-on-edit{
							visibility:hidden;
						}
					}

					.node_title_textbox, .topic_textarea{
						width:100%;
						resize:none;
					}
					.item_edit_options{
						.glyphicon{
							font-size: @item-title-font-size;
							cursor:pointer;
						}
						.submit_edit{
							margin-right:20px;
						}
					}
				}
				label:hover .edit_folder_button{
					visibility:visible;
				}
				.folder{
					width: @container-width - 55px;
					h3{
						width:@container-width - @item-title-font-size - 70px;
					}
				}
				.file{
					h3{
						width:@container-width - 70px;
					}
				}
				.current_topic{
					background-color: @highlighted-file;
					border-left:4px solid @edit-current-folder-color;
					label{
						width: @container-width - 65px;
						h3{
							width:80%;
						}
					}
				}
				.under_topic{
					.list_item_wrapper{
						background-color:@blue-100;
					}
				}
				.under_topic_placeholder{
					display:none;
					height:@collapsed-height;
					background-color: @gray-200;
				}
				.under_topic_placeholder:hover{
					background-color:@edit-current-folder-color;
				}
			}

			.add_content_button{
				cursor:pointer;
				width: @container-width - 10px;
				margin-top:0px;
				padding:5px;
				font-size: 12pt;
				border-radius:3px;
				&:hover {
					color: white;
				}
			}
			.add_content_dropdown{
				font-size:12pt;
				a{
					padding:10px 30px;
				}
			}

		}

		#container_area .content-container:last-child{
			.folder{
				width: @container-last-width - 55px;
				h3{
					width:@container-last-width  - @item-title-font-size - 70px;
				}
			}
			.file{
				width: @container-last-width - 55px;
				h3{
					width:@container-last-width  - 80px;
				}
			}
			.add_content_button{
				padding:5px 20px;
				width:150px;
				margin-left:@container-last-width - 160px;
			}
			.add_content_dropdown {
				right:0;
				margin-left:@container-last-width * .25 ;
			}
		}

		#container_area li:first-child .back_button{
			display:none;
		}
	}

	#preview{
		@preview-container-color:#DEEDE9;
		@preview-selected-folder:#6B959C;

		h1{
			font-size:12pt;
			margin-top: 0;

			input[type="checkbox"] {
				margin: 4px 0 0 10px;
			}
		}
		.content-container{
			background-color: @preview-container-color;
			::-webkit-scrollbar-track {
				background-color: @preview-container-color;
			}
			.content-list{
				height:@container-height * 0.87;
				min-height: @container-min-height * 0.87;

				.glyphicon{
					display:none;
				}
				.edit_folder_button{
					visibility:hidden;
				}
				li{
					border-top: 1px solid  @preview-container-color;
					cursor:pointer;
				}
				.current_topic{
					background-color: @highlighted-file;
					border-left:4px solid @preview-selected-folder;
				}
				label{
					width: 100%;
					margin:2px;
					cursor:pointer;
				}
				.folder{
					h3{
						width:@container-width - @item-title-font-size - 30px;
					}
				}
			}
		}

		.content-container:first-child{
			.glyphicon{
					display:none;
				}
		}
		#container_area li:last-child{
			.folder{
				h3{
					width:@container-last-width - @item-title-font-size - 30px;
				}
			}
		}
	}

	.hidden_details{
		.metadata_to_hide, .description, .filler{
			display:none !important;
		}
	}
}
#clipboard{
	@clipboard-button-color: #915194;
	@clipboard-background-color: #EDDEED;
	#channel-edit-content-wrapper{
		background-color: @clipboard-background-color !important;
	}
	#button_bar .nav-button-container .nav-button span{
		color:@clipboard-button-color !important;
	}
	#clipboard_header{
		margin:0;
		font-size:18pt;
		font-style:italic;
		color:gray;
		position:fixed;
	}
	#container_area{
		margin-top:40px;
	}
}<|MERGE_RESOLUTION|>--- conflicted
+++ resolved
@@ -5,6 +5,10 @@
 	cursor:not-allowed !important;
 }
 
+#publish-id{
+	margin-right:10px;
+	font-size:9pt;
+}
 #secondary-nav {
 	@secondary-nav-btn-color:#F2F2F2;
 	padding:0px 20px;
@@ -38,14 +42,7 @@
 		margin: -6px 40px 0 0;
 		.action-button;
 	}
-<<<<<<< HEAD
-}
-=======
-	#publish-id{
-		margin-right:10px;
-		font-size:9pt;
-	}
->>>>>>> 9f38f35c
+}
 
 #button_bar {
 	width:100vw;
