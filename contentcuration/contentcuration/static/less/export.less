@import "global-variables.less";

@exporter-width: 600px;
@exporter-background-color:white;
@exporter-height: 600px;
@exporter-list-height: 375px;

#export_modal{
	cursor:default;
	.modal-header{
		border: none;
		padding-bottom: 5px;
	}
	.modal-title{
		max-width:80%;
		font-size:16pt;
	}
	.required{
		margin-left:5px;
		color:#EF2121;
	}
<<<<<<< HEAD
	.modal-dialog{ width: @exporter-width; }
=======
	.modal-dialog{
		width: @exporter-width;
	}
>>>>>>> a91fcc8c
	.modal-content{
		min-height:@exporter-height;
		background-color:@exporter-background-color;
		label, #export_license_select{ font-size: 14pt; }
<<<<<<< HEAD
=======
		#export_totals{ margin-right:10px; }
>>>>>>> a91fcc8c
		#version_number{
			color:gray;
			padding-right:10px;
		}
<<<<<<< HEAD
		#export_totals{ margin-right:10px; }
=======
>>>>>>> a91fcc8c
		.annotation{
			color:@gray-400;
			font-size:10pt;
			font-weight:normal;
<<<<<<< HEAD
		    white-space: nowrap;
		}
		.toggler, .content_icon, .annotation, .export_item_title{
			display:table-cell;
			padding-right: 10px;
=======
			margin-left: 10px;
>>>>>>> a91fcc8c
		}
		#export_buttons{
			margin-top:20px;
			*{
				display:inline-block;
				vertical-align:middle;
			}
		}
		#export_preview{
			margin: 10px;
			min-height: @exporter-list-height;
			overflow-y:auto;
			.export_list{
				margin-left:10px;
				border-left:2px solid @blue-500;
				.export_item{
					padding:5px;
					.export_folder{ cursor:pointer; }
					.folder_item{ font-weight:bold; }
					.subdirectory{ display:none; }
					.export_item_title{
						font-size:13pt;
						max-width: 350px;
<<<<<<< HEAD
					}
					.export_folder{	cursor:pointer; }
					.folder_item{ font-weight:bold; }
					.subdirectory{ display:none; }
				}
			}
		}

=======
    					display: inline-block;
					}
				}
			}
		}
>>>>>>> a91fcc8c
	}
}<|MERGE_RESOLUTION|>--- conflicted
+++ resolved
@@ -19,42 +19,25 @@
 		margin-left:5px;
 		color:#EF2121;
 	}
-<<<<<<< HEAD
 	.modal-dialog{ width: @exporter-width; }
-=======
-	.modal-dialog{
-		width: @exporter-width;
-	}
->>>>>>> a91fcc8c
 	.modal-content{
 		min-height:@exporter-height;
 		background-color:@exporter-background-color;
 		label, #export_license_select{ font-size: 14pt; }
-<<<<<<< HEAD
-=======
 		#export_totals{ margin-right:10px; }
->>>>>>> a91fcc8c
 		#version_number{
 			color:gray;
 			padding-right:10px;
 		}
-<<<<<<< HEAD
-		#export_totals{ margin-right:10px; }
-=======
->>>>>>> a91fcc8c
 		.annotation{
 			color:@gray-400;
 			font-size:10pt;
 			font-weight:normal;
-<<<<<<< HEAD
 		    white-space: nowrap;
 		}
 		.toggler, .content_icon, .annotation, .export_item_title{
 			display:table-cell;
 			padding-right: 10px;
-=======
-			margin-left: 10px;
->>>>>>> a91fcc8c
 		}
 		#export_buttons{
 			margin-top:20px;
@@ -78,7 +61,6 @@
 					.export_item_title{
 						font-size:13pt;
 						max-width: 350px;
-<<<<<<< HEAD
 					}
 					.export_folder{	cursor:pointer; }
 					.folder_item{ font-weight:bold; }
@@ -86,13 +68,5 @@
 				}
 			}
 		}
-
-=======
-    					display: inline-block;
-					}
-				}
-			}
-		}
->>>>>>> a91fcc8c
 	}
 }