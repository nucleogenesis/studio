<div class="modal fade information_modal" id="mastery_modal"  tabindex="-1">
<div class="input-tab-control tab_item" data-next="#mastery_modal_close_button"></div>
<div class="modal-dialog">
    <div class="modal-content">
        <div class="modal-header">
<<<<<<< HEAD
            <button type="button" class="close" data-dismiss="modal" aria-label="Close"><span aria-hidden="true">&times;</span></button>
            <h4 class="modal-title">{{formatMessage (intlGet 'messages.exercise')}}</h4>
=======
            <button type="button" class="close tab_item" data-dismiss="modal" id="close_mastery_modal" aria-label="Close"><span aria-hidden="true">&times;</span></button>
            <h4 class="modal-title">What is an Exercise?</h4>
>>>>>>> 66a2e017
        </div>
        <div class="modal-body">
        	<div class="modal-body-content">
                <p>{{formatMessage (intlGet 'messages.exercise_description')}}</p>
                <hr/>
                <h3>{{formatMessage (intlGet 'messages.mastery')}}</h3>
                <p>{{formatMessage (intlGet 'messages.mastery_description')}}</p>
                <div class="mastery_container">
                    <div class="row">
                        <div class="col-xs-2 criterion_name"><b>{{#translate "num_correct_in_a_row_2"}}{{/translate}}</b></div>
                        <div class="col-xs-10 criterion_description">{{#translate (concat "num_correct_in_a_row_2" "_description")}}{{/translate}}</div>
                    </div>
                    <div class="row">
                        <div class="col-xs-2 criterion_name"><b>{{#translate "num_correct_in_a_row_3"}}{{/translate}}</b></div>
                        <div class="col-xs-10 criterion_description">{{#translate (concat "num_correct_in_a_row_3" "_description")}}{{/translate}}</div>
                    </div>
                    <div class="row">
                        <div class="col-xs-2 criterion_name"><b>{{#translate "num_correct_in_a_row_5"}}{{/translate}}</b></div>
                        <div class="col-xs-10 criterion_description">{{#translate (concat "num_correct_in_a_row_5" "_description")}}{{/translate}}</div>
                    </div>
                    <div class="row">
                        <div class="col-xs-2 criterion_name"><b>{{#translate "num_correct_in_a_row_10"}}{{/translate}}</b></div>
                        <div class="col-xs-10 criterion_description">{{#translate (concat "num_correct_in_a_row_10" "_description")}}{{/translate}}</div>
                    </div>
                    <div class="row">
                        <div class="col-xs-2 criterion_name"><b>{{#translate "do_all"}}{{/translate}}</b></div>
                        <div class="col-xs-10 criterion_description">{{#translate (concat "do_all" "_description")}}{{/translate}}</div>
                    </div>
                    <div class="row">
                        <div class="col-xs-2 criterion_name"><b>{{#translate "m_of_n"}}{{/translate}}</b></div>
                        <div class="col-xs-10 criterion_description">{{#translate (concat "m_of_n" "_description")}}{{/translate}}</div>
                    </div>
                </div>
            </div>
            <div class="modal-body-bottom container-fluid">
<<<<<<< HEAD
    			<a class="action-button pull-right" data-dismiss="modal">
    	            <span>{{formatMessage (intlGet 'messages.close')}}</span>
    	        </a>
=======
    			<button class="action-button pull-right tab_item first_focus_item" data-dismiss="modal" id="mastery_modal_close_button"">CLOSE</button>
>>>>>>> 66a2e017
            </div>
        </div>
    </div>
</div>
<div class="input-tab-control tab_item" data-next=".close"></div>
</div><|MERGE_RESOLUTION|>--- conflicted
+++ resolved
@@ -3,13 +3,8 @@
 <div class="modal-dialog">
     <div class="modal-content">
         <div class="modal-header">
-<<<<<<< HEAD
-            <button type="button" class="close" data-dismiss="modal" aria-label="Close"><span aria-hidden="true">&times;</span></button>
+            <button type="button" class="close tab_item" data-dismiss="modal" id="close_mastery_modal" aria-label="Close"><span aria-hidden="true">&times;</span></button>
             <h4 class="modal-title">{{formatMessage (intlGet 'messages.exercise')}}</h4>
-=======
-            <button type="button" class="close tab_item" data-dismiss="modal" id="close_mastery_modal" aria-label="Close"><span aria-hidden="true">&times;</span></button>
-            <h4 class="modal-title">What is an Exercise?</h4>
->>>>>>> 66a2e017
         </div>
         <div class="modal-body">
         	<div class="modal-body-content">
@@ -45,13 +40,7 @@
                 </div>
             </div>
             <div class="modal-body-bottom container-fluid">
-<<<<<<< HEAD
-    			<a class="action-button pull-right" data-dismiss="modal">
-    	            <span>{{formatMessage (intlGet 'messages.close')}}</span>
-    	        </a>
-=======
-    			<button class="action-button pull-right tab_item first_focus_item" data-dismiss="modal" id="mastery_modal_close_button"">CLOSE</button>
->>>>>>> 66a2e017
+    			<button class="action-button pull-right tab_item first_focus_item" data-dismiss="modal" id="mastery_modal_close_button">{{formatMessage (intlGet 'messages.close')}}</button>
             </div>
         </div>
     </div>
