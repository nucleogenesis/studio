var Backbone = require("backbone");
var _ = require("underscore");
require("channel_create.less");
var Dropzone = require("dropzone");
require("dropzone/dist/dropzone.css");
var Models = require("edit_channel/models");
var BaseViews = require("edit_channel/views");
var ImageViews = require("edit_channel/image/views");
var get_cookie = require("utils/get_cookie");
var stringHelper = require("edit_channel/utils/string_helper")
var dialog = require("edit_channel/utils/dialog");

var NAMESPACE = "newChannel";
var MESSAGES = {
	"channel": "Channel",
	"header": "My Channels",
	"starred": "Starred",
	"public": "Public",
	"add_channel_disbaled_title": "Cannot create a new channel while another channel is being edited.",
	"add_channel_title": "Create a new channel",
	"pending_loading": "Checking for invitations...",
	"delete_channel": "DELETE CHANNEL",
	"save_channel": "SAVE",
	"deleting_channel": "Deleting Channel...",
	"delete_warning": "All content under this channel will be permanently deleted.\nAre you sure you want to delete this channel?",
	"channel_name_error": "Channel must have a name",
	"name_placeholder": "Enter channel name...",
	"description_placeholder": "Enter channel description...",
	"copy_id": "Copy ID to clipboard",
	"unpublished": "Unpublished",
	"view_only": "View Only",
	"invitation_error": "Invitation Error",
	"declining_invitation": "Declining Invitation",
	"declining_invitation_message": "Are you sure you want to decline this invitation?",
	"decline": "DECLINE",
	"accept": "ACCEPT",
	"accept_prompt": "has invited you to",
	"accept_success": "Accepted invitation to",
	"decline_success": "Declined invitation to",
	"edit": "edit",
	"view": "view",
	"edit_channel": "Edit Details",
	"star_channel": "Star Channel",
	"unstar_channel": "Remove Star",
	"viewonly": "View-Only",
	"last_updated": "Updated {updated}",
	"starred_channel": "Star Added!",
	"unstarred_channel": "Star Removed",
<<<<<<< HEAD
=======
	"create": "Create"
>>>>>>> 93474526
}

var ChannelListPage  = BaseViews.BaseView.extend({
	template: require("./hbtemplates/channel_create.handlebars"),
	list_selector: "#channel_list",
	name: NAMESPACE,
	$trs: MESSAGES,
	initialize: function(options) {
		_.bindAll(this, 'new_channel', 'set_all_models');
		this.render();
	},
	render: function() {
		this.$el.html(this.template(null, {
			data: this.get_intl_data()
		}));
		this.pending_channel_list = new PendingChannelList({container: this, el: this.$("#pending_list")});
		var self = this;
		window.current_user.get_channels().then(function(channels){
			self.current_channel_list = new CurrentChannelList({
				container: self,
				el: self.$("#channel_list"),
				collection: channels.edit
			});
			self.starred_channel_list = new StarredChannelList({
				container: self,
				el: self.$("#starred_list"),
				collection: channels.bookmarked
			});
			self.public_channel_list = new PublicChannelList({
				container: self,
				el: self.$("#public_list"),
				collection: channels.public
			});
			self.viewonly_channel_list = new ViewOnlyChannelList({
				container: self,
				el: self.$("#viewonly_list"),
				collection: channels.viewonly
			});
		});
	},
	events: {
		'click .new_channel_button' : 'new_channel'
	},
	new_channel: function(){
		this.current_channel_list.new_channel();
	},
	add_channel: function(channel, category){
		switch(category){
			case "edit":
				this.current_channel_list.add_channel(channel);
				this.$('#manage-channel-nav a[href="#channels"]').tab('show');
				break;
			case "view":
				this.viewonly_channel_list.add_channel(channel);
				this.$('#manage-channel-nav a[href="#viewonly"]').tab('show');
				break;
			case "star":
				this.starred_channel_list.add_channel(channel);
				break;
		}
		this.set_all_models(channel);
	},
	delete_channel: function(channel){
		this.starred_channel_list.delete_channel(channel);
		this.current_channel_list.delete_channel(channel);
		this.public_channel_list.delete_channel(channel);
		this.viewonly_channel_list.delete_channel(channel);
	},
	remove_star: function(channel){
		this.starred_channel_list.remove_channel(channel);
		this.set_all_models(channel);
	},
	set_all_models: function(channel, current_page){
		this.starred_channel_list.set_model(channel, current_page);
		this.current_channel_list.set_model(channel, current_page);
		this.public_channel_list.set_model(channel, current_page);
		this.viewonly_channel_list.set_model(channel, current_page);
	}
});

var ChannelList  = BaseViews.BaseEditableListView.extend({
	template: require("./hbtemplates/channel_list.handlebars"),
	list_selector: ".channel_list",
	default_item: ".default-item",
	name: NAMESPACE,
	$trs: MESSAGES,
	initialize: function(options) {
		this.bind_edit_functions();
		this.container = options.container;
		this.collection = options.collection;
		this.render();
	},
	render: function() {
		this.set_editing(false);
		this.$el.html(this.template(null, {
			data: this.get_intl_data()
		}));
		this.load_content();
	},
	create_new_view:function(data){
		var newView = new ChannelListItem({
			model: data,
			containing_list_view: this,
			container: this.container
		});
		this.views.push(newView);
		return newView;
	},
	set_editing: function(edit_mode_on){
		$(".disable-on-edit").prop("disabled", edit_mode_on);
		$(".disable-on-edit").css("cursor", (edit_mode_on) ? "not-allowed" : "pointer");
		$(".invisible-on-edit").css('visibility', (edit_mode_on)?'hidden' : 'visible');
		(edit_mode_on)? $(".new_channel_button").addClass("disabled") : $(".new_channel_button").removeClass("disabled");
		$(".new_channel_button").prop("title", (edit_mode_on)? this.get_translation("add_channel_disbaled_title") : this.get_translation("add_channel_title"));
	},
	add_channel: function(channel){
		this.collection.add(channel);
		var newView = this.create_new_view(channel);
		newView.$el.css('display', 'none');
		newView.$el.fadeIn(300);
		this.$(this.list_selector).prepend(newView.el);
		this.$(".default-item").css('display', 'none');
	},
	remove_channel: function(channel) {
		this.collection.remove(channel);
		this.render();
	},
	set_model: function(channel){
		_.each(this.views, function(view){
			if(view.model.id === channel.id) {
				view.model.set(channel.toJSON());
				view.render();
			}
		});
	},
	delete_channel: function(channel){
		this.collection.remove(channel);
		this.render();
	}
});

var CurrentChannelList  = ChannelList.extend({
	new_channel: function(){
		var data = {
			editors: [window.current_user.id],
			pending_editors: []
		};
		var newView = this.create_new_view(new Models.ChannelModel(data));
		this.$(this.list_selector).prepend(newView.el);
		this.$(".default-item").css('display', 'none');
		newView.edit_channel();
		newView.set_is_new(true);
	}
});

var StarredChannelList  = ChannelList.extend({});

var PublicChannelList  = ChannelList.extend({});

var ViewOnlyChannelList  = ChannelList.extend({});

var ChannelListItem = BaseViews.BaseListEditableItemView.extend({
	name: NAMESPACE,
	$trs: MESSAGES,
	tagName: "li",
	id: function(){
		return (this.model)? this.model.get("id") : "new";
	},
	className:"channel_container",
	template: require("./hbtemplates/channel_item.handlebars"),
	initialize: function(options) {
		this.bind_edit_functions();
		_.bindAll(this, 'edit_channel','delete_channel','toggle_channel','save_channel','update_title', 'loop_focus', 'copy_id', 'set_indices',
						'open_channel', 'set_thumbnail', 'reset_thumbnail','enable_submit', 'disable_submit', 'remove_thumbnail', 'set_star_icon');
		this.listenTo(this.model, "sync", this.render);
		this.edit = false;
		this.containing_list_view = options.containing_list_view;
		this.container = options.container;
		this.original_thumbnail = this.model.get("thumbnail");
		this.original_thumbnail_url = this.model.get("thumbnail_url");
		this.original_thumbnail_encoding = this.model.get("thumbnail_encoding");
		this.thumbnail_encoding = this.original_thumbnail_encoding;
		this.thumbnail_url = this.original_thumbnail_url;
		this.thumbnail = this.original_thumbnail;
		this.originalData = (this.model)? this.model.toJSON() : null;
		this.can_edit = this.model.get("editors").indexOf(window.current_user.id) >= 0;
		this.dropzone = null;
		this.isNew = false;
		this.thumbnail_success = true;
		this.render();
	},
	get_post_translations: function(){
		return {};
	},

	set_is_new:function(isNew){
		this.isNew = isNew;
		if (this.isNew){
			this.$(".save_channel").attr("disabled", "disabled");
			this.$(".save_channel").prop("disabled", true);
			this.$(".save_channel").css("cursor", "not-allowed");
			this.render();
		}
	},
	render: function() {
		this.$el.html(this.template({
			can_edit: this.can_edit,
			edit: this.edit,
			channel: this.model.toJSON(),
			total_file_size: this.model.get("size"),
			resource_count: this.model.get("count"),
			channel_link : this.model.get("id"),
			picture : (this.thumbnail_encoding && this.thumbnail_encoding.base64) || this.thumbnail_url,
			modified: this.model.get("modified"),
<<<<<<< HEAD
			languages: window.languages.toJSON(),
			language: window.languages.findWhere({id: this.model.get("language")})
=======
			new: this.isNew
>>>>>>> 93474526
		}, {
			data: this.get_intl_data()
		}));
		if(this.edit){
			this.image_upload = new ImageViews.ThumbnailUploadView({
				model: this.model,
				el: this.$(".new_channel_pic"),
				preset_id: 'channel_thumbnail',
				upload_url: window.Urls.thumbnail_upload(),
				acceptedFiles: 'image/jpeg,image/jpeg,image/png',
				image_url: this.thumbnail_url,
				default_url: "/static/img/kolibri_placeholder.png",
				onsuccess: this.set_thumbnail,
				onerror: this.reset_thumbnail,
				oncancel:this.enable_submit,
				onstart: this.disable_submit,
				onremove: this.remove_thumbnail,
				allow_edit: true,
				is_channel: true
			});
		}
		this.$('[data-toggle="tooltip"]').tooltip();
		this.set_indices();
		this.set_initial_focus();
	},
	events: {
		'click .edit_channel':'edit_channel',
		'click .star_channel': 'star_channel',
		'click .unstar_channel': 'unstar_channel',
		'mouseover .channel_option_icon':'remove_highlight',
		'mouseover .copy-id-btn':'remove_highlight',
		'click .delete_channel' : 'delete_channel',
		'click .channel_toggle': 'toggle_channel',
		'click .save_channel': 'save_channel',
		'keyup #new_channel_name': 'update_title',
		'keyup #new_channel_name': 'update_title',
		'paste #new_channel_name': 'update_title',
		'focus .input-tab-control': 'loop_focus',
		'click .copy-id-btn' : 'copy_id',
		'click .open_channel': 'open_channel',
		'mouseover .open_channel': 'add_highlight',
		'mouseleave .open_channel': 'remove_highlight',
	},
	remove_highlight:function(event){
		event.stopPropagation();
		event.preventDefault();
		this.$('.channel-container-wrapper').removeClass('highlight');
	},
	add_highlight:function(event){
		this.$('.channel-container-wrapper').addClass('highlight');
	},
	open_channel:function(event){
		if(this.$('.channel-container-wrapper').hasClass('highlight')){
			window.location.href = '/channels/' + this.model.get("id") + ((this.can_edit)? '/edit' : '/view');
		}
	},
	copy_id:function(event){
		event.stopPropagation();
		event.preventDefault();
		var self = this;
		this.$(".copy-id-text").focus();
		this.$(".copy-id-text").select();
		try {
			document.execCommand("copy");
			self.$(".copy-id-btn").removeClass("glyphicon-copy").addClass("glyphicon-ok");
		} catch(e) {
			self.$(".copy-id-btn").removeClass("glyphicon-copy").addClass("glyphicon-remove");
		}
		setTimeout(function(){
			self.$(".copy-id-btn").removeClass("glyphicon-ok").removeClass("glyphicon-remove").addClass("glyphicon-copy");
		}, 2500);
	},
	update_title:function(){
		this.show_error(!this.$("#new_channel_name").val().length);
	},
	show_error: function(is_error){
		if(is_error){
			this.$("#channel_name_error").css("visibility", "visible");
			this.$(".save_channel").attr("disabled", "disabled");
			this.$(".save_channel").prop("disabled", true);
			this.$(".save_channel").css("cursor", "not-allowed");
		}else{
			this.$("#channel_name_error").css("visibility", "hidden");
			this.$(".save_channel").removeAttr("disabled");
			this.$(".save_channel").prop("disabled", false);
			this.$(".save_channel").css("cursor", "pointer");
		}
	},
	edit_channel: function(){
		this.containing_list_view.set_editing(true);
		this.edit = true;
		this.render();
		this.$("#select_language").val(this.model.get("language") || 0);
	},
	star_channel: function(){
		var self = this;
		this.model.add_bookmark(window.current_user.id).then(function() {
			self.model.set("is_bookmarked", true);
			self.render();
			self.set_star_icon(self.get_translation("starred_channel"), self.get_translation("unstar_channel"));
			self.container.add_channel(self.model, "star");
		});
	},
	unstar_channel: function(){
		var self = this;
		this.model.remove_bookmark(window.current_user.id).then(function() {
			self.model.set("is_bookmarked", false);
			self.render();
			self.set_star_icon(self.get_translation("unstarred_channel"), self.get_translation("star_channel"));
			self.container.remove_star(self.model);
		});
	},
	set_star_icon: function(temporary_message, new_message){
		this.$(".star_option").attr("data-original-title", temporary_message);
		this.$(".star_option").tooltip("show");
		var self = this;
		setTimeout(function(){
			self.$(".star_option").attr("data-original-title", new_message);
			self.$(".star_option").tooltip("hide");
		}, 2000);
	},
	delete_channel: function(event){
		if(this.isNew){
			this.delete(true, " ");
			this.containing_list_view.set_editing(false);
			this.remove();
		}else{
			var self = this;
			dialog.dialog(this.get_translation("warning"), this.get_translation("delete_warning", this.model.get("name")), {
				[this.get_translation("cancel")]:function(){},
				[this.get_translation("delete_channel")]: function(){
					self.save({"deleted":true}, self.get_translation("deleting_channel")).then(function(){
						self.containing_list_view.set_editing(false);
						self.container.delete_channel(self.model);
					});
				},
			}, null);
			self.cancel_actions(event);
		}
	},
	toggle_channel: function(event){
		event.stopPropagation();
		event.preventDefault();
		this.thumbnail = this.original_thumbnail;
		this.thumbnail_url = this.original_thumbnail_url;
		this.thumbnail_encoding = this.original_thumbnail_encoding;
		this.containing_list_view.set_editing(false);
		if(this.isNew){
			this.delete(true, " ");
			this.remove();
		}else{
			this.unset();
			this.edit = false;
			this.render();
		}
	},
	save_channel: function(event){
		if(this.validate()){
			this.containing_list_view.set_editing(false);
			this.set_is_new(false);
			var title = this.$el.find("#new_channel_name").val().trim();
			var description = this.$el.find("#new_channel_description").val();
			var language = window.languages.findWhere({id: this.$el.find("#select_language").val()});
			var data = {
				name: title,
				description: description,
				thumbnail : this.thumbnail,
				thumbnail_encoding: this.thumbnail_encoding,
				editors: this.model.get('editors'),
				pending_editors: this.model.get('pending_editors'),
				preferences: JSON.stringify(this.model.get('preferences') || window.user_preferences),
				language: this.$el.find("#select_language").val()
			};
			this.original_thumbnail = this.thumbnail;
			this.original_thumbnail_url = this.thumbnail_url;
			this.edit = false;

			var self = this;
			this.save(data, this.get_translation("saving")).then(function(channel){
				self.model = channel;
				self.render();
			});
		}
	},
	validate:function(){
		if(!this.$("#new_channel_name").val().length){
			this.show_error(true);
			return false;
		}
		return true;
	},
	set_channel:function(){
		this.set({
			name: this.$el.find("#new_channel_name").val().trim(),
			description: this.$el.find("#new_channel_description").val(),
			thumbnail : this.thumbnail,
			thumbnail_encoding: this.thumbnail_encoding
		});
	},
	reset_thumbnail:function(){
		this.set_channel();
		this.render();
		this.enable_submit();
	},
	remove_thumbnail:function(){
		this.thumbnail = null;
		this.thumbnail_url = "/static/img/kolibri_placeholder.png";
		this.thumbnail_encoding = null;
		this.set_channel();
		this.enable_submit();
	},
	set_thumbnail:function(thumbnail, encoding, formatted_name, path){
		this.thumbnail = formatted_name;
		this.thumbnail_url = path;
		this.thumbnail_encoding = encoding;
		this.set_channel();
		this.enable_submit();
	},
	set_editing: function(edit_mode_on){
		this.containing_list_view.set_editing(edit_mode_on);
	},
	enable_submit:function(){
		this.$(".save_channel").removeAttr("disabled");
	},
	disable_submit:function(){
		this.$(".save_channel").attr("disabled", "disabled");
	},
});

var PendingChannelList  = ChannelList.extend({
	template: require("./hbtemplates/channel_list_pending.handlebars"),
	list_selector: "#channel_list_pending",
	initialize: function(options) {
		this.bind_edit_functions();
		this.container = options.container;
		this.collection = new Models.InvitationCollection();
		this.render();
	},
	render: function() {
		this.$el.html(this.template(null, {
			data: this.get_intl_data()
		}));
		var self = this;
		window.current_user.get_pending_invites().then(function(invitations){
			self.collection.reset(invitations.toJSON());
			self.load_content(self.collection, " ");
		});
	},
	create_new_view:function(data){
		var newView = new ChannelListPendingItem({
			model: data,
			containing_list_view: this,
		});
		this.views.push(newView);
		return newView;
	},
	invitation_submitted: function(invitation, channel){
		this.collection.remove(invitation);
		if(channel){
			this.container.add_channel(channel, invitation.get("share_mode"));
		}
	}
});

var ChannelListPendingItem = BaseViews.BaseListEditableItemView.extend({
	name: NAMESPACE,
	$trs: MESSAGES,
	tagName: "li",
	id: function(){
		return (this.model)? this.model.get("id") : "new";
	},
	className:"pending_container",
	template: require("./hbtemplates/channel_item_pending.handlebars"),
	initialize: function(options) {
		this.bind_edit_functions();
		_.bindAll(this, 'accept','decline', 'submit_invitation');
		this.listenTo(this.model, "sync", this.render);
		this.containing_list_view = options.containing_list_view;
		this.status = null;
		this.render();
	},
	render: function() {
		this.$el.html(this.template({
			invitation: this.model.toJSON(),
			status: this.status
		}, {
			data: this.get_intl_data()
		}));
	},
	events: {
		'click .accept_invite':'accept',
		'click .decline_invite':'decline'
	},
	accept: function(){
		var self = this;
		this.model.accept_invitation().then(function(channel){
			self.submit_invitation(true, channel);
		}).catch(function(error){
			dialog.alert(self.get_translation("invitation_error"), error.responseText);
		});
	},
	decline: function(){
		var self = this;
		dialog.dialog(self.get_translation("declining_invitation"), self.get_translation("declining_invitation_message"), {
			[self.get_translation("cancel")]:function(){},
			[self.get_translation("decline")]: function(){
				self.model.decline_invitation().then(function(){
					self.submit_invitation(false, null);
				});
			},
		}, function(){ });
	},
	submit_invitation: function(accepted, channel){
		// Show invitation was accepted
		this.status = {"accepted" : accepted};
		this.render();
		this.containing_list_view.invitation_submitted(this.model, channel)
	}
});

module.exports = {
	ChannelListPage : ChannelListPage
}<|MERGE_RESOLUTION|>--- conflicted
+++ resolved
@@ -46,10 +46,7 @@
 	"last_updated": "Updated {updated}",
 	"starred_channel": "Star Added!",
 	"unstarred_channel": "Star Removed",
-<<<<<<< HEAD
-=======
 	"create": "Create"
->>>>>>> 93474526
 }
 
 var ChannelListPage  = BaseViews.BaseView.extend({
@@ -264,12 +261,9 @@
 			channel_link : this.model.get("id"),
 			picture : (this.thumbnail_encoding && this.thumbnail_encoding.base64) || this.thumbnail_url,
 			modified: this.model.get("modified"),
-<<<<<<< HEAD
 			languages: window.languages.toJSON(),
-			language: window.languages.findWhere({id: this.model.get("language")})
-=======
+			language: window.languages.findWhere({id: this.model.get("language")}),
 			new: this.isNew
->>>>>>> 93474526
 		}, {
 			data: this.get_intl_data()
 		}));
