--- conflicted
+++ resolved
@@ -86,13 +86,8 @@
 	template: require("./hbtemplates/channel_container.handlebars"),
 	initialize: function(options) {
 		this.bind_edit_functions();
-<<<<<<< HEAD
 		_.bindAll(this, 'edit_channel','delete_channel','toggle_channel','save_channel','thumbnail_uploaded', 'update_title', 'loop_focus', 'copy_id',
-						'thumbnail_added','thumbnail_removed','create_dropzone', 'thumbnail_completed','thumbnail_failed', 'open_channel');
-=======
-		_.bindAll(this, 'edit_channel','delete_channel','toggle_channel','save_channel','update_title', 'copy_id','open_channel',
-				'set_thumbnail', 'reset_thumbnail','enable_submit', 'disable_submit', 'remove_thumbnail');
->>>>>>> 2a1755b9
+						'create_dropzone', 'open_channel', 'set_thumbnail', 'reset_thumbnail','enable_submit', 'disable_submit', 'remove_thumbnail');
 		this.listenTo(this.model, "sync", this.render);
 		this.edit = false;
 		this.containing_list_view = options.containing_list_view;
@@ -124,10 +119,8 @@
 			channel_link : this.model.get("id"),
 			picture : this.thumbnail_url
 		}));
-<<<<<<< HEAD
 		this.$("#new_channel_name").focus();
 		this.$("#new_channel_name").select();
-=======
 		if(this.edit){
 			this.image_upload = new FileViews.ThumbnailUploadView({
 				model: this.model,
@@ -145,7 +138,6 @@
 				allow_edit: true
 			});
 		}
->>>>>>> 2a1755b9
 	},
 	events: {
 		'click .edit_channel':'edit_channel',
