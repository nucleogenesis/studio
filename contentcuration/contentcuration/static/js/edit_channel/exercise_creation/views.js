--- conflicted
+++ resolved
@@ -30,53 +30,9 @@
     require("mathml.less"); // Windows and Safari don't support mathml natively, so add it accordingly
 }
 
-<<<<<<< HEAD
-var placeholder_text = "$1\${☣ CONTENTSTORAGE}/$3"
-var regExp = /\${☣ CONTENTSTORAGE}\/([^)]+)/g;
-
-var ExerciseModalView = BaseViews.BaseModalView.extend({
-    template: require("./hbtemplates/exercise_modal.handlebars"),
-    initialize: function(options) {
-        _.bindAll(this, "close_exercise_uploader", "close");
-        this.render(this.close_exercise_uploader, {});
-         this.exercise_view = new ExerciseView({
-            el: this.$(".modal-body"),
-            container: this,
-            model:this.model,
-            parentnode:options.parentnode,
-            onclose: this.close_exercise_uploader,
-            onsave: options.onsave,
-        });
-    },
-    close_exercise_uploader:function(event){
-        var self = this;
-        if(!event || !this.exercise_view.check_for_changes()){
-            this.close();
-            $('body').removeClass('modal-open');
-            $('.modal-backdrop').remove();
-        }else{
-            var dialog = require("edit_channel/utils/dialog");
-            dialog.dialog("Unsaved changes", "Unsaved Metadata Detected! Exiting now will"
-            + " undo any new changes. \n\nAre you sure you want to exit?", {
-                "Cancel":null,
-                "Don't Save": function(){
-                    // self.exercise_view.reset();
-                    self.close();
-                }
-            }, function(){
-                event.stopPropagation();
-                event.preventDefault();
-            });
-        }
-    }
-});
-
-var FileUploadView = Backbone.View.extend({
-=======
 /*********** FORMULA ADD-IN FOR EXERCISE EDITOR ***********/
 var AddFormulaView = Backbone.View.extend({
     template: require("./hbtemplates/add_formula.handlebars"),
->>>>>>> e3c8fd5c
 
     initialize: function(options) {
         _.bindAll(this, 'add_formula', 'add_character', 'add_format', 'activate_mq');
