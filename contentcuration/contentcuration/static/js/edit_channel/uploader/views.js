--- conflicted
+++ resolved
@@ -125,20 +125,13 @@
     view.load_question_display(this.$("#metadata_questions"));
   },
   load_editor:function(selected_items){
-<<<<<<< HEAD
-    var is_individual = selected_items.length === 1 && selected_items[0].model.get("kind") !== "topic";
-=======
     var is_individual = selected_items.length === 1;
->>>>>>> ddcc48b9
     var is_exercise = is_individual && selected_items[0].model.get("kind") == "exercise";
     var has_files = is_individual && (selected_items[0].model.get("assessment_items").length ||
                     selected_items[0].model.get("files").find(function(f){
                       return window.formatpresets.get({id:(f.preset.id)? f.preset.id:f.preset}).get("display");
                     }));
-<<<<<<< HEAD
-=======
     this.$("#metadata_details_btn").css("display", (selected_items.length) ? "inline-block" : "none");
->>>>>>> ddcc48b9
     this.$("#metadata_preview_btn").css("display", (is_individual && has_files) ? "inline-block" : "none");
     this.$("#metadata_questions_btn").css("display", (is_exercise) ? "inline-block" : "none");
     if(!is_individual){
@@ -333,11 +326,7 @@
     });
     this.container.load_editor(this.selected_items);
     if(this.selected_individual()){
-<<<<<<< HEAD
-      this.container.load_preview(this.views[0]);
-=======
       this.container.load_preview(this.selected_items[0]);
->>>>>>> ddcc48b9
       if(this.selected_items[0].model.get("kind")==="exercise"){
         this.container.load_questions(this.selected_items[0]);
       }
@@ -397,17 +386,7 @@
     this.render();
   },
   render: function() {
-    var has_files = false;
-    if(this.selected_individual()){
-<<<<<<< HEAD
-      has_files = this.selected_items[0].model.get("kind") !== "topic";
-=======
->>>>>>> ddcc48b9
-      this.selected_items[0].model.get("files").forEach(function(file){
-        var preset = (file.preset.id)? file.preset.id:file.preset;
-        has_files = has_files || (window.formatpresets.get({id:preset}).get("display") && !window.formatpresets.get({id:preset}).get("thumbnail"));
-      });
-    }
+    var has_files = this.selected_individual() && _.some(this.selected_items[0].model.get("files"), function(f){console.log(f); return f.preset.display && !f.preset.thumbnail;});
 
     // Set license, author, copyright values based on whether selected items have been copied from another source
     var alloriginal = true;
@@ -613,12 +592,8 @@
   className: "uploaded disable_on_error",
   tagName: "li",
   initialize: function(options) {
-<<<<<<< HEAD
-      _.bindAll(this, 'remove_topic', 'check_item', 'select_item','update_name', 'set_edited','handle_change', 'handle_assessment_items', 'set_random');
-=======
       _.bindAll(this, 'remove_topic', 'check_item', 'select_item','update_name', 'set_edited',
               'handle_change', 'handle_assessment_items', 'set_random');
->>>>>>> ddcc48b9
       this.bind_edit_functions();
       this.model.setExtraFields();
       this.containing_list_view = options.containing_list_view;
