var Backbone = require("backbone");
var _ = require("underscore");
require("uploader.less");
var BaseViews = require("edit_channel/views");
var Models = require("edit_channel/models");
var Dropzone = require("dropzone");
require("uploader.less");
require("dropzone/dist/dropzone.css");
var get_cookie = require("utils/get_cookie");
//var ExerciseViews = require("edit_channel/exercise_creation/views");

var AddContentView = BaseViews.BaseListView.extend({
	template: require("./hbtemplates/add_content_dialog.handlebars"),
	header_template: require("./hbtemplates/add_content_header.handlebars"),
	modal_template: require("./hbtemplates/uploader_modal.handlebars"),
	next_header_template: require("./hbtemplates/edit_metadata_header.handlebars"),
	item_view:"uploading_content",
	counter:0,
	initialize: function(options) {
		_.bindAll(this, 'add_topic', 'edit_metadata','add_file','close', 'add_exercise');
		this.collection = options.collection;
		this.main_collection = options.main_collection;
		this.parent_view = options.parent_view;
		this.modal = options.modal;
		this.render();
	},
	render: function() {
		if(this.modal){
			this.$el.html(this.modal_template());
			this.$(".modal-title").prepend(this.header_template({
				title:this.model.get("title"),
				is_root: this.model.get("parent") == null
			}));
	        this.$(".modal-body").html(this.template({
				node_list: this.collection.toJSON()
			}));
	        this.$el.append(this.el);
	        this.$el.find(".modal").modal({show: true, backdrop: 'static', keyboard: false});
        	this.$el.find(".modal").on("hide.bs.modal", this.close);
		}else{
			this.$el.html(this.template({
				node_list: this.collection.toJSON()
			}));
			this.$el.prepend(this.header_template({
				title:this.model.get("title"),
				is_root: this.model.get("parent") == null
			}));
		}
		this.load_content();
	},
	events: {
		'click #create_topic':'add_topic',
		'click .edit_metadata' : 'edit_metadata',
		'click #upload_file' : 'add_file',
		'click #create_exercise' : 'add_exercise'
	},

	/*Render any items that have previously been added*/
	load_content:function(){
		var self = this;
		if(this.collection){
			this.collection.forEach(function(entry){
				var node_view = new NodeListItem({
					containing_list_view: self,
					el: self.$el.find("#content_item_" + entry.cid),
					model: entry,
					root: this.model
				});
				self.views.push(node_view);
			});
		}
	},
	add_topic:function(){
		var topic = new Models.NodeModel({
			"kind":"topic",
			"title": (this.counter > 0)? "Topic " + this.counter : "Topic",
			"parent" : this.model.id
		});
		this.collection.add(topic);
		this.counter++;
		var item_view = new NodeListItem({
			containing_list_view: this,
			model: topic,
			root: this.model
		});
		$("#upload_content_add_list").append(item_view.el);
		this.views.push(item_view);
	},
	edit_metadata: function(){
		if(this.modal){
			this.$el.find(".modal").modal("hide");
		}else{
			this.close();
		}
		$("#main-content-area").append("<div id='dialog'></div>");
		var metadata_view = new EditMetadataView({
			el : $("#dialog"),
			collection: this.collection,
			parent_view: this.parent_view,
			model: this.model,
			allow_add: true,
			main_collection : this.main_collection,
			modal: true
		});
	},
	add_file:function(){
		var view = new FileUploadView({
			callback: this.upload_file,
			modal: true,
			parent_view: this
		});
	},
	upload_file:function(file_list){
		console.log("uploading files", file_list);
		var self = this.parent_view;

		file_list.forEach(function(entry){
			console.log("this is now", self);
			var type = "";
			var file = entry.data;
			var filename = entry.filename;
			if(file.type.indexOf("image") >=0){
				type = "image";
			}
			else if(file.type.indexOf("application/pdf") >=0){
				type="pdf";
			}
			else if(file.type.indexOf("text") >=0){
				type="text";
			}
			else if(file.type.indexOf("audio") >=0){
				type="audio";
			}
			else if(file.type.indexOf("video") >=0){
				type="video";
			}
			var content_node = new Models.NodeModel({
				"kind":type,
				"title": file.name.split(".")[0],
				"parent" : self.model.id,
				"total_file_size": file.size,
				"created" : file.lastModifiedDate
			});
			self.collection.add(content_node);
			var item_view = new NodeListItem({
				containing_list_view: self,
				model: content_node
			});
			content_node.attributes.file_data = {data:file, filename:entry.filename};
			$("#upload_content_add_list").append(item_view.el);
			item_view.$el.data("file", entry);
			self.views.push(item_view);
			console.log("CREATED MODEL: ", content_node);
		});
	},
	add_exercise:function(){
		var view = new ExerciseCreateView({
			callback: this.create_exercise,
			modal: true,
			parent_view: this,
			model: this.model
		});
	},
	create_exercise:function(exercise_list){
		console.log("exercises", exercise_list);
	},
	close: function() {
        this.delete_view();
    }
});

var UploadItemView = BaseViews.BaseView.extend({
    template: null,
    modal_template: null,
    file_list : [],
 	callback:null,
    close: function() {
        if (this.modal) {
            this.$(".modal").modal('hide');
        }
        this.remove();
    },
    close_file_uploader:function(){
      this.callback(this.file_list);
      this.close();
    }
});


var FileUploadView = UploadItemView.extend({
    template: require("./hbtemplates/file_upload.handlebars"),
    modal_template: require("./hbtemplates/file_upload_modal.handlebars"),
    file_upload_template : require("./hbtemplates/file_upload_item.handlebars"),
    acceptedFiles : "image/*,application/pdf,video/*,text/*,audio/*",

    initialize: function(options) {
        _.bindAll(this, "file_uploaded",  "close_file_uploader", "all_files_uploaded", "file_added", "file_removed");
        this.callback = options.callback;
        this.modal = options.modal;
        this.parent_view = options.parent_view;
        this.render();
    },
    events:{
      "click .submit_uploaded_files" : "close_file_uploader"
    },

    render: function() {
        if (this.modal) {
            this.$el.html(this.modal_template());
            this.$(".modal-body").append(this.template());
            $("body").append(this.el);
            this.$(".modal").modal({show: true});
            this.$(".modal").on("hide.bs.modal", this.close);
        } else {
            this.$el.html(this.template());
        }
        this.file_list = [];

        // TODO parameterize to allow different file uploads depending on initialization.
        this.dropzone = new Dropzone(this.$("#dropzone").get(0), {
            clickable: ["#dropzone", ".fileinput-button"],
            acceptedFiles: this.acceptedFiles,
            url: window.Urls.file_upload(),
            previewTemplate:this.file_upload_template(),
  			parallelUploads: 20,
  			//autoQueue: false, // Make sure the files aren't queued until manually added
  			previewsContainer: "#dropzone", // Define the container to display the previews
            headers: {"X-CSRFToken": get_cookie("csrftoken")},
            addRemoveLinks: true
        });
        this.dropzone.on("success", this.file_uploaded);
    },
    file_uploaded: function(file) {
        console.log("FILE FOUND:", file);
        this.file_list.push({
        	"data" : file, 
        	"filename": JSON.parse(file.xhr.response).filename
        });
    }
});

<<<<<<< HEAD
var ExerciseCreateView = UploadItemView.extend({
    template: require("./hbtemplates/exercise_create.handlebars"),
    modal_template: require("./hbtemplates/exercise_create_modal.handlebars"),

    initialize: function(options) {
        _.bindAll(this, "file_uploaded", "create_question", "close_file_uploader", "close_modal");
        this.callback = options.callback;
        this.modal = options.modal;
        this.parent_view = options.parent_view;
        this.render();
    },
    events:{
      "click .submit_exercise" : "close_file_uploader",
      "click .create_question" : "create_question",
      'click .close_exercise_create' : 'close_modal'
    },

    render: function() {
        if (this.modal) {
            this.$el.html(this.modal_template({
            	title: this.model.get("title")
            }));
            this.$(".modal-body").append(this.template());
            $("body").append(this.el);
            this.$(".modal").modal({show: true});
            this.$(".modal").on("hide.bs.modal", this.close);
        } else {
            this.$el.html(this.template({
            	title: this.model.get("title")
            }));
        }
        this.file_list = [];   
       /* var exercise_list_view = new ExerciseViews.ExerciseListView({
        	el:$("#exercise-list")
        });*/
=======
        // Only enable the submit upload files button once all files have finished uploading.
		this.dropzone.on("queuecomplete", this.all_files_uploaded);

        // Disable the submit upload files button if a new file is added to the queue.
        this.dropzone.on("addedfile", this.file_added);

        this.dropzone.on("removedfile", this.file_removed);

>>>>>>> 861fff93
    },
    file_uploaded: function(file) {
        console.log("FILE FOUND:", file);
        this.file_list.push({
        	"data" : file, 
        	"filename": JSON.parse(file.xhr.response).filename
        });
    },
<<<<<<< HEAD
    create_question: function(){
    },
    close_modal:function(){
    	this.close();
=======
    disable_submit: function() {
        this.$(".submit_uploaded_files").attr("disabled", "disabled");
    },
    enable_submit: function() {
        this.$(".submit_uploaded_files").removeAttr("disabled");
    },
    all_files_uploaded: function() {
        this.enable_submit();
    },
    file_added: function() {
        this.disable_submit();
    },

    file_removed: function(file) {
        this.file_list.splice(this.file_list.indexOf(file), 1);
        if (this.file_list.length === 0) {
            this.disable_submit();
        }
>>>>>>> 861fff93
    }
});

var EditMetadataView = BaseViews.BaseEditorView.extend({
	template : require("./hbtemplates/edit_metadata_dialog.handlebars"),
	modal_template: require("./hbtemplates/uploader_modal.handlebars"),
	header_template: require("./hbtemplates/edit_metadata_header.handlebars"),
	initialize: function(options) {
		console.log("called this");
		_.bindAll(this, 'close_uploader', "check_and_save_nodes", 'check_item',
						'add_tag','save_and_finish','add_more','set_edited',
						'render_details', 'render_preview', 'remove_tag');
		this.parent_view = options.parent_view;
		this.collection = (options.collection)? options.collection : new Models.NodeCollection();
		this.allow_add = options.allow_add;
		this.modal = options.modal;
		this.main_collection = options.main_collection;
		this.render();
		this.switchPanel(true);
	},
	render: function() {
		if(this.modal){
			this.$el.html(this.modal_template());
			this.$(".modal-title").prepend(this.header_template());
	        this.$(".modal-body").html(this.template({
				node_list: this.collection.toJSON(),
				multiple_selected: this.collection.length > 1 || this.allow_add,
				allow_add: this.allow_add
			}));
	        $("body").append(this.el);
	        this.$(".modal").modal({show: true, backdrop: 'static', keyboard: false});
        	this.$(".modal").on("hide.bs.modal", this.close_uploader);
		}else{
			this.$el.html(this.template({
				node_list: this.collection.toJSON(),
				multiple_selected: this.collection.length > 1 || this.allow_add,
				allow_add: this.allow_add
			}));
		}
		this.gray_out();
		this.load_content();
	},
	events: {
		'click .close_uploader' : 'close_uploader',
		'click #upload_save_button' : 'check_and_save_nodes',
		'click #upload_save_finish_button' : 'save_and_finish',
		'click #add_more_button' : 'add_more',
		'click #uploader' : 'finish_editing',
		'click :checkbox' : 'check_item',
		'keypress #tag_box' : 'add_tag',
		'keyup .upload_input' : 'set_edited',
		'click #metadata_details_btn' : 'render_details',
		'click #metadata_preview_btn' : 'render_preview',
		'click .delete_tag':'remove_tag'
	},

	load_content:function(){
		var self = this;
		this.views = [];
		if(this.collection.length <= 1 && !this.allow_add){
			var node_view = new UploadedItem({
				model: this.model,
				el: self.$el.find("#hidden_node"),
				containing_list_view: self
			});
			self.views.push(node_view);
			this.set_current(node_view);
		}else{
			this.collection.forEach(function(entry){
				var node_view = new UploadedItem({
					model: entry,
					el: self.$el.find("#uploaded_list #item_" + entry.cid),
					containing_list_view: self,
				});
				self.views.push(node_view);
				if(self.collection.length ==1){
					self.set_current(node_view);
				}
			});

		}
	},
	render_details:function(){
		this.switchPanel(true);
	},
	render_preview:function(){
		this.switchPanel(false);
	},

	check_and_save_nodes: function(callback){
		console.log("PERFORMANCE uploader/views.js: starting save_nodes...");
		var start = new Date().getTime();
		var self = this;

		/* TODO :fix to save multiple nodes at a time */
		self.$el.find(".upload_input").removeClass("gray-out");
		self.parent_view.set_editing(false);
		self.errorsFound = false;
		self.$el.find("#description_error").html("");
		self.$el.find("#input_description").removeClass("error_input");

		if(!self.errorsFound){
			this.display_load(function(){
	 			self.save_nodes();
				if(!self.errorsFound){
					self.$el.find("#title_error").html("");
					self.$el.find("#description_error").html("");
					if(self.disable){
						self.gray_out();
					}
				}
				if(!self.errorsFound && self.allow_add)
					self.parent_view.add_nodes(self.views, self.main_collection.length);
				if(callback)
					return callback();
	 		});
		}
	},
	save_and_finish: function(){
		var self = this;
		console.log("STARTING SAVE FILE");
		this.check_and_save_nodes(function(){
			console.log("THREAD: end of save and finish");
			if(!self.errorsFound){
				if(self.modal){
					self.$el.find(".modal").modal("hide");
				}else{
					self.close_uploader();
				}
			}
			
		});
	},
	add_more:function(event){
		if(this.modal){
			this.$el.find(".modal").modal("hide");
		}else{
	        this.close_uploader();
		}
		$("#main-content-area").append("<div id='dialog'></div>");
		var content_view = new AddContentView({
			collection: this.collection,
			parent_view: this.parent_view,
			el: $("#dialog"),
			model: (this.allow_add)? this.model : null,
			main_collection : this.main_collection,
			modal:true
		});

		this.views.forEach(function(entry){
			entry.unset_node();
		});
		this.reset();
		this.undelegateEvents();
		this.unbind();
	},
	set_current_node:function(view){
		/* TODO implement once allow multi file editing
		if(this.current_node){
			this.current_node.set_edited(true);
			to_save.push(this.current_node);
		}*/
		this.$el.find("#title_error").html("");
		this.$el.find(".disable_on_error").css("cursor", "pointer");
		if(!this.current_view && !this.disable){
			this.set_current(view);
		}else {
			if(!this.disable){
				/* Previous node passes all tests */
				this.$el.find("#title_error").html("");
				this.$el.find("#description_error").html("");
				this.set_current(view);
			}
		}
	},
	set_current:function(view){
		if(this.collection.length <= 1 && !this.allow_add){
			this.current_node = this.model;
			this.current_view = view;
		}else{
			this.current_node = this.collection.get({cid: view.model.cid});
			if(this.current_view)
				this.current_view.$el.css("background-color", "transparent");
			this.current_view = view;
			this.current_view.$el.css("background-color", "#E6E6E6");
		}
		this.load_preview();
		this.$el.find("#input_title").val(this.current_node.get("title"));
		this.$el.find("#input_description").val(this.current_node.get("description"));
<<<<<<< HEAD
=======
        // Allows us to read either a node with nested metadata from the server, or an instantiated but unsaved node on the client side.
        var file_size = (((this.current_node.get("formats") || [])[0] || {}).format_size) || ((this.current_node.get("file_data") || {}).data || {}).size || "";
        this.$("#display_file_size").text(file_size);

>>>>>>> 861fff93
	},
	check_item: function(){
		this.disable = this.$el.find("#uploaded_list :checked").length > 1;
		this.parent_view.set_editing(this.disable);
		this.$el.find("#input_title").val((this.disable || !this.current_node)? " " : this.current_node.get("title"));
		this.$el.find("#input_description").val((this.disable || !this.current_node)? " " : this.current_node.get("description"));

		if(this.disable) {
			this.gray_out();
			//TODO: Clear tagging area $("#tag_area").html("");
		}
		else {
			this.$el.find(".upload_input").removeClass("gray-out");
			this.set_current_node(this.$el.find("#uploaded_list :checked").parent("li").data("data"));
		}
	},
	gray_out:function(){
		this.$el.find(".disable-on-edit").addClass("gray-out");
		this.$el.find(".upload_input").addClass("gray-out");
		this.$el.find("#input_title").val(" ");
		this.$el.find("#input_description").val(" ");
	},
	add_tag: function(event){
		if((!event.keyCode || event.keyCode ==13) && this.$el.find("#tag_box").val().trim() != ""){
			/* TODO: FIX THIS LATER TO APPEND TAG VIEWS TO AREA*/
			this.$el.find("#tag_area").append("<div class='col-xs-4 tag'>" + this.$el.find("#tag_box").val().trim() + " <span class='glyphicon glyphicon-remove pull-right delete_tag' aria-hidden='true'></span></div>");
			this.$el.find("#tag_box").val("");
		}
	},
	remove_tag:function(event){
		event.target.parentNode.remove();
	},
	set_edited:function(event){
		this.$el.find(".disable_on_error").prop("disabled", false);
		this.$el.find("#input_title").removeClass("error_input");
		this.$el.find("#title_error").html("");

		this.set_node_edited();
	},
	handle_error:function(view){
		this.$el.find(".disable_on_error").prop("disabled", true);
		this.set_current(view);
		this.$el.find("#input_title").addClass("error_input");
		this.$el.find("#title_error").html(view.model.validationError);
		view.$el.css("background-color", "#F6CECE");
		this.switchPanel(true);
	},
	load_preview:function(){
		console.log("load",this.current_node);
		var location = "/media/";
		var extension = "";
		if(this.current_node.attributes.file_data){
			console.log("PREVIEWING...", this.current_node);
			location += this.current_node.attributes.file_data.filename.substring(0,1) + "/";
			location += this.current_node.attributes.file_data.filename.substring(1,2) + "/";
			location += this.current_node.attributes.file_data.filename;
			extension = this.current_node.attributes.file_data.filename.split(".")[1];
		}else{
			var previewed_file = this.current_node.get_files().models[0];
			console.log("GOT FILE:", previewed_file);
			if(previewed_file){
				extension = previewed_file.get("extension");
				location += previewed_file.get("content_copy").split("contentcuration/")[1];
			}
		}
		var preview_template;
		switch (this.current_node.get("kind")){
			case "image":
				preview_template = require("./hbtemplates/preview_templates/image.handlebars");
				break;
			case "pdf":
			case "text":
				preview_template = require("./hbtemplates/preview_templates/pdf.handlebars");
				break;
			case "audio":
				preview_template = require("./hbtemplates/preview_templates/audio.handlebars");
				break;
			case "video":
				preview_template = require("./hbtemplates/preview_templates/video.handlebars");
				break;
			default:
				preview_template = require("./hbtemplates/preview_templates/default.handlebars");
		}

		var options = {
			source: location,
			extension:extension,
			title: this.current_node.get("title")
		};
		this.$el.find("#preview_window").html(preview_template(options));
	},
	switchPanel:function(switch_to_details){
		$((switch_to_details)? "#metadata_details_btn" : "#metadata_preview_btn").addClass("btn-tab-active");
		$((switch_to_details)? "#metadata_preview_btn" : "#metadata_details_btn").removeClass("btn-tab-active");
		$("#metadata_edit_details").css("display", (switch_to_details)? "block" : "none");
		$("#metadata_preview").css("display", (switch_to_details)? "none" : "block");
	}
});

var ContentItem =  BaseViews.BaseListItemView.extend({
	license:function(){
		return window.licenses.get_default().id;
	},
	/* TODO: Implement once other types of content are implemented */
	remove_item: function(){
		this.containing_list_view.collection.remove(this.model);
		this.delete(false);
	},
	submit_item:function(){
		this.containing_list_view.collection.add(this.model);
	},
	delete_item: function(){
		this.delete(true);
	}
});

var NodeListItem = ContentItem.extend({
	template: require("./hbtemplates/content_list_item.handlebars"),
	tagName: "li", 
	'id': function() {
		return this.model.cid; 
	},
	initialize: function(options) {
		_.bindAll(this, 'submit_topic','remove_topic');
		this.containing_list_view = options.containing_list_view;
		this.file_data = options.file_data;
		this.render();
	},
	render: function() {
		this.$el.html(this.template({
			topic: this.model,
			edit: this.edit,
		}));
		this.$el.find(".topic_textbox").focus();
	},
	events: {
		'keyup .content_name' : 'submit_topic',
		'click .remove_topic' : 'remove_topic'
	},
	remove_topic: function(){
		this.remove_item();
		this.delete_view();
	},
	submit_topic : function(event){
		this.model.set({
			title: this.$el.find("input").val()
		});
		this.submit_item();
		if(!event.keyCode || event.keyCode ==13){
			this.render();
		}
	}
});

var UploadedItem = ContentItem.extend({
	tags: [],
	template: require("./hbtemplates/uploaded_list_item.handlebars"),
	initialize: function(options) {
		_.bindAll(this, 'remove_topic','set_current_node','set_checked');
		this.containing_list_view = options.containing_list_view;
		this.edited = false;
		this.checked = false;
		this.file_data = options.file_data;
		this.originalData = {
			"title":this.model.get("title"),
			"description":this.model.get("description")
		};
		this.render();
	},
	render: function() {
		this.$el.html(this.template({
			topic: this.model,
			id: this.model.cid
		}));
		this.$el.find("input[type=checkbox]").prop("checked", this.checked);
		this.set_edited(this.edited);
		this.$el.data("data", this);
	},
	events: {
		'click .remove_topic' : 'remove_topic',
		'click label' : 'set_current_node',
		'click :checkbox' : 'set_checked'
	},
	remove_topic: function(){
		this.delete_item();
	},
	set_edited:function(edited){
		this.edited = edited;
		$("#item_" + this.model.cid + " .item_name").html(this.model.get("title") + ((edited) ? " <b>*</b>" : ""));
	},

	set_current_node:function(event){
		if(event) event.preventDefault();
		this.containing_list_view.set_current_node(this);
	},
	save_node:function(){
		this.set_edited(false);
		this.save({
			title: $("#input_title").val(),
			description: $("#input_description").val(),
		}, {async:false});
		this.originalData = {
			"title":$("#input_title").val(),
			"description":$("#input_description").val(),
			"license": this.license()
		};
	},
	set_node:function(){
		console.log("LICENSE IS", this.license());
		this.model.set({
			title: $("#input_title").val().trim(),
			description: $("#input_description").val().trim(),
			license: this.license()
		});
	},
	unset_node:function(){
		this.save(this.originalData, {async:false, validate:false});
	},
	validate:function(){
		if(this.containing_list_view.$el.find("#input_title").val() == ""){
			this.containing_list_view.$el.find("#title_error").html("Title is required");
			this.containing_list_view.$el.find("#input_title").addClass("error_input");
			this.containing_list_view.render_details();
			return false;
		}
		if(this.containing_list_view.$el.find("#input_description").val() == ""){
			this.containing_list_view.$el.find("#description_error").html("Description is required");
			this.containing_list_view.$el.find("#input_description").addClass("error_input");
			this.containing_list_view.render_details();
			return false;
		}
		this.model.set(this.model.attributes, {validate:true});
		if(this.model.validationError){
			this.containing_list_view.$el.find("#title_error").html(this.model.validationError);
			this.containing_list_view.$el.find("#input_title").addClass("error_input");
			this.containing_list_view.render_details();
			return false;
		}
		this.containing_list_view.$el.find("#input_title").removeClass("error_input");
		this.containing_list_view.$el.find("#input_description").removeClass("error_input");
		return true;
	},
	set_checked:function(){
		this.checked = this.$el.find("input[type=checkbox]").prop("checked");
	}
});



module.exports = {
	AddContentView: AddContentView,
	EditMetadataView:EditMetadataView,
	FileUploadView:FileUploadView
}<|MERGE_RESOLUTION|>--- conflicted
+++ resolved
@@ -229,6 +229,14 @@
             addRemoveLinks: true
         });
         this.dropzone.on("success", this.file_uploaded);
+
+        // Only enable the submit upload files button once all files have finished uploading.
+		this.dropzone.on("queuecomplete", this.all_files_uploaded);
+
+        // Disable the submit upload files button if a new file is added to the queue.
+        this.dropzone.on("addedfile", this.file_added);
+
+        this.dropzone.on("removedfile", this.file_removed);
     },
     file_uploaded: function(file) {
         console.log("FILE FOUND:", file);
@@ -236,69 +244,7 @@
         	"data" : file, 
         	"filename": JSON.parse(file.xhr.response).filename
         });
-    }
-});
-
-<<<<<<< HEAD
-var ExerciseCreateView = UploadItemView.extend({
-    template: require("./hbtemplates/exercise_create.handlebars"),
-    modal_template: require("./hbtemplates/exercise_create_modal.handlebars"),
-
-    initialize: function(options) {
-        _.bindAll(this, "file_uploaded", "create_question", "close_file_uploader", "close_modal");
-        this.callback = options.callback;
-        this.modal = options.modal;
-        this.parent_view = options.parent_view;
-        this.render();
-    },
-    events:{
-      "click .submit_exercise" : "close_file_uploader",
-      "click .create_question" : "create_question",
-      'click .close_exercise_create' : 'close_modal'
-    },
-
-    render: function() {
-        if (this.modal) {
-            this.$el.html(this.modal_template({
-            	title: this.model.get("title")
-            }));
-            this.$(".modal-body").append(this.template());
-            $("body").append(this.el);
-            this.$(".modal").modal({show: true});
-            this.$(".modal").on("hide.bs.modal", this.close);
-        } else {
-            this.$el.html(this.template({
-            	title: this.model.get("title")
-            }));
-        }
-        this.file_list = [];   
-       /* var exercise_list_view = new ExerciseViews.ExerciseListView({
-        	el:$("#exercise-list")
-        });*/
-=======
-        // Only enable the submit upload files button once all files have finished uploading.
-		this.dropzone.on("queuecomplete", this.all_files_uploaded);
-
-        // Disable the submit upload files button if a new file is added to the queue.
-        this.dropzone.on("addedfile", this.file_added);
-
-        this.dropzone.on("removedfile", this.file_removed);
-
->>>>>>> 861fff93
-    },
-    file_uploaded: function(file) {
-        console.log("FILE FOUND:", file);
-        this.file_list.push({
-        	"data" : file, 
-        	"filename": JSON.parse(file.xhr.response).filename
-        });
-    },
-<<<<<<< HEAD
-    create_question: function(){
-    },
-    close_modal:function(){
-    	this.close();
-=======
+    },
     disable_submit: function() {
         this.$(".submit_uploaded_files").attr("disabled", "disabled");
     },
@@ -317,7 +263,6 @@
         if (this.file_list.length === 0) {
             this.disable_submit();
         }
->>>>>>> 861fff93
     }
 });
 
@@ -507,13 +452,9 @@
 		this.load_preview();
 		this.$el.find("#input_title").val(this.current_node.get("title"));
 		this.$el.find("#input_description").val(this.current_node.get("description"));
-<<<<<<< HEAD
-=======
         // Allows us to read either a node with nested metadata from the server, or an instantiated but unsaved node on the client side.
         var file_size = (((this.current_node.get("formats") || [])[0] || {}).format_size) || ((this.current_node.get("file_data") || {}).data || {}).size || "";
         this.$("#display_file_size").text(file_size);
-
->>>>>>> 861fff93
 	},
 	check_item: function(){
 		this.disable = this.$el.find("#uploaded_list :checked").length > 1;
