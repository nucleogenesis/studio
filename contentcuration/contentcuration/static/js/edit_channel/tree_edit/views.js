var Backbone = require("backbone");
var _ = require("underscore");
require("content-container.less");
var BaseViews = require("./../views");
//var PreviewerViews = require("edit_channel/previewer/views");
var QueueView = require("edit_channel/queue/views");
var DragHelper = require("edit_channel/utils/drag_drop");
var UploaderViews = require("edit_channel/uploader/views");
//var UndoManager = require("backbone-undo");
var Models = require("./../models");

/* Main view for all draft tree editing */
var TreeEditView = BaseViews.BaseView.extend({
	container_index: 0,
	containers:[],
	template: require("./hbtemplates/container_area.handlebars"),
	initialize: function(options) {
		_.bindAll(this, 'copy_content','delete_content' , 'add_container', 'edit_content', 'toggle_details', 'back_to_edit'/*,'undo_action', 'redo_action'*/);
		this.is_edit_page = options.edit;
		this.collection = options.collection;
		this.is_clipboard = options.is_clipboard;

		var self=this;
		this.display_load("Loading Content...", function(){
			self.render();
			self.queue_view = new QueueView.Queue({
		 		el: $("#queue-area"),
		 		collection: self.collection
		 	});
		 	$("#queue-area").css("display", (self.is_clipboard || !self.is_edit_page)? "none" : "block");
		 	$("#main-nav-home-button").removeClass("active");

		 	if(self.is_edit_page){
				$("#channel-edit-button").addClass("active");
		 	}else if(!self.is_clipboard){
		 		$("#channel-preview-button").addClass("active");
		 	}

		 	window.channels.forEach(function (entry){
				$("#channel_selection_dropdown_list").append("<li><a href='/channels/" + entry.id + "/edit' class='truncate'>" + entry.get("name") + "</a></li>");
			});
			$("#channel_selection_dropdown").html(window.current_channel.get("name") + "<span class='caret'></span>");
		});
<<<<<<< HEAD

=======
>>>>>>> ace65dae
	 	/*
	 	this.undo_manager = new UndoManager({
            track: true,
            register: [this.collection]
        });*/
	},
	render: function() {
		this.$el.html(this.template({
			edit: this.is_edit_page,
			channel : window.current_channel,
			is_clipboard : this.is_clipboard
		}));
		this.add_container(this.containers.length, this.model);
	},
	events: {
		'click .copy_button' : 'copy_content',
		'click .delete_button' : 'delete_content',
		'click .edit_button' : 'edit_content',
		'click #hide_details_checkbox' :'toggle_details',
		'click .back_to_edit_button' : 'back_to_edit'
<<<<<<< HEAD
		/*'click .undo_button' : 'undo_action',
		'click .redo_button' : 'redo_action'*/
=======
>>>>>>> ace65dae
	},
	back_to_edit:function(){
		window.location = window.location.href.replace("clipboard", "edit");
	},
	remove_containers_from:function(index){
		while(this.containers.length > index){
			this.containers[this.containers.length-1].delete_view();
			this.containers.splice(this.containers.length-1);
		}
		this.containers[this.containers.length-1].close_folders();
	},
	add_container: function(index, topic){
		/* Close directories of children and siblings of opened topic*/
		if(index < this.containers.length){
			this.remove_containers_from(index);
		}
		/* Create place for opened topic */
		this.$el.find("#container_area").append("<li id='container_" + topic.id + "' class='container content-container "
						+ "' name='" + (this.containers.length + 1) + "'></li>");
		var container_view = new ContentList({
			el: this.$el.find("#container_area #container_" + topic.id),
			model: topic,
			index: this.containers.length + 1,
			edit_mode: this.is_edit_page,
			collection: this.collection,
			container : this
		});
		this.containers.push(container_view);
	},

	delete_content: function (event){
		if(confirm("Are you sure you want to delete these selected items?")){
			var self = this;
			for(var i = 0; i < this.containers.length; i++){
				if(this.containers[i].delete_selected()){
					this.remove_containers_from(this.containers[i].index);
					break;
				}
			}
		}
	},
	copy_content: function(event){
		var self = this;
		this.display_load("Copying Content...", function(){
			for(var i = 0; i < self.containers.length; i++){
				if(self.containers[i].copy_selected()){
					break;
				}
			}
		});
	},
	edit_content: function(event){
		this.edit_selected();
	},
	toggle_details:function(event){
		/*TODO: Debug more with editing and opening folders*/
		this.$el.find("#container_area").toggleClass("hidden_details");
	},
	add_to_trash:function(views){
		this.queue_view.add_to_trash(views);
		views.forEach(function(entry){
			entry.delete_view();
		});
	},
	add_to_clipboard:function(views){
		console.log("clipboard views", views);
		this.queue_view.add_to_clipboard(views);
	}
});

/* Open directory view */
var ContentList = BaseViews.BaseListView.extend({
	item_view: "node",
	template: require("./hbtemplates/content_container.handlebars"),
	current_node : null,
	initialize: function(options) {
		_.bindAll(this, 'add_content');
		this.index = options.index;
		this.lock = true;
		this.edit_mode = options.edit_mode;
		this.container = options.container;
		this.collection = options.collection;
		this.childrenCollection = this.collection.get_all_fetch(this.model.get("children"));
		this.childrenCollection.sort_by_order();
		this.render();

		/* Animate sliding in from left */
		this.$el.css('margin-left', -this.$el.find(".content-list").outerWidth());
		$("#container_area").width(this.$el.find(".content-list").outerWidth() * (this.index));
		this.$el.animate({'margin-left' : "0px"}, 500);
	},
	render: function() {
		DragHelper.removeDragDrop(this);
		this.childrenCollection = this.collection.get_all_fetch(this.model.get("children"));
		this.childrenCollection.sort_by_order();
		this.$el.html(this.template({
			topic: this.model,
			title: (this.model.parent)? this.model.get("title") : window.current_channel.get("name"),
			edit_mode: this.edit_mode,
			index: this.index,
			content_list: this.childrenCollection.toJSON()
		}));
		this.load_content();
		this.$el.data("container", this);
		this.$el.find("ul").data("list", this);
		this.$el.find(".default-item").data("data", {
			containing_list_view: this,
			index:0
		});
		DragHelper.addDragDrop(this);
	},

	events: {
		'click .add_content_button':'add_content',
		'click .back_button' :'close_container'
	},

	load_content : function(){
    	var start = new Date().getTime();
		this.views = [];
		var self = this;
		var el = this.$el.find(".content-list");
		this.list_index = 0;
		this.childrenCollection.forEach(function(entry){
			var file_view = new ContentItem({
				el: el.find("#" + entry.id),
				model: entry,
				edit_mode: self.edit_mode,
				containing_list_view:self,
				allow_edit: false,
				index : self.list_index++
			});
			if(self.current_node && entry.id == self.current_node)
				file_view.set_opened(true, false);
			self.views.push(file_view);
		});
	},
	add_content: function(event){
		this.add_to_view();
	},

	add_container:function(view){
		this.current_node = view.model.id;
		this.container.add_container(this.index, view.model);
	},

	/* Resets folders to initial state */
	close_folders:function(){
		this.views.forEach(function(entry){
			entry.set_opened(false);
		});
	},
	add_to_trash:function(views){
		this.container.add_to_trash(views);
	},
	add_to_clipboard:function(views){
		this.container.add_to_clipboard(views);
	},
	close_container:function(views){
		var self = this;
		this.$el.animate({'margin-left' : -this.$el.outerWidth()}, 100,function(){
			self.container.remove_containers_from(self.index - 1);
		});
	}
});


/*folders, files, exercises listed*/
var ContentItem = BaseViews.BaseListNodeItemView.extend({
	template: require("./hbtemplates/content_list_item.handlebars"),
	initialize: function(options) {
		_.bindAll(this, 'edit_folder','open_folder',/*'expand_or_collapse_folder', */
					'submit_edit', 'cancel_edit','preview_node', 'cancel_open_folder');
		this.edit_mode = options.edit_mode;
		this.allow_edit = options.allow_edit;
		this.containing_list_view = options.containing_list_view;
		this.index = options.index;
		this.files = (this.model.get("title").trim() == "topic")?  null : this.model.get_files();
		this.render();

		console.log(this.model.get("title") + " parent is " + this.model.get("parent") + " and has index " + this.index);
	},

	render:function(){
		this.$el.html(this.template({
			node: this.model,
			isfolder: this.model.get("kind").toLowerCase() == "topic",
			edit_mode: this.edit_mode,
			allow_edit: this.allow_edit,
			resource_count : this.model.get("resource_count")
		}));
		this.$el.data("data", this);
		if($("#hide_details_checkbox").attr("checked"))
			this.$el.find("label").addClass("hidden_details");
	},
	events: {
		'click .edit_folder_button': 'edit_folder',
		'click .node_title_textbox': 'cancel_open_folder',
		'click .topic_textarea' : 'cancel_open_folder',
		'click .open_folder':'open_folder',
		'click .folder' : "open_folder",
		'click .cancel_edit' : 'cancel_edit',
		'click .submit_edit' : 'submit_edit',
		'click .preview_button': 'preview_node',
		'click .file' : 'preview_node'
	},
	open_folder:function(event){
		event.preventDefault();
		event.stopPropagation();
		this.containing_list_view.close_folders();
		this.containing_list_view.add_container(this);
		this.set_opened(true);
	},
	cancel_open_folder:function(event){
		event.preventDefault();
		event.stopPropagation();
	},
	set_opened:function(is_opened){
		if(is_opened){
			this.$el.addClass("current_topic");
			this.$el.attr("draggable", "false");
		}else{
			this.$el.attr("draggable", "true");
			this.$el.removeClass("current_topic");
		}
	},
	edit_folder: function(event){
		event.preventDefault();
		event.stopPropagation();
		this.allow_edit = this.edit_mode;
		this.render();
		this.$el.addClass("editing");
	},
	submit_edit: function(event){
		event.preventDefault();
		event.stopPropagation();
		var title = ($("#textbox_" + this.model.id).val().trim() == "")? "Untitled" : $("#textbox_" + this.model.id).val().trim();
		var description = ($("#textarea_" + this.model.id).val().trim() == "")? " " : $("#textarea_" + this.model.id).val().trim();
		this.model.set({title:title, description:description}, {validate:true});
		if(this.model.validationError){
			this.$el.find(".node_title_textbox").addClass("error_input");
			this.$el.find(".error_msg").html(this.model.validationError);
		}
		else{
			this.save();
			this.allow_edit = false;
			this.$el.removeClass("editing");
			this.render();
		}

	},
	cancel_edit: function(event){
		event.preventDefault();
		event.stopPropagation();
		this.allow_edit = false;
		this.render();
		if($("#hide_details_checkbox").attr("checked")){
			this.$el.find("label").removeClass("editing");
			this.$el.find("label").addClass("hidden_details");
		}
	},
	preview_node: function(event){
		event.preventDefault();
		$("#main-content-area").append("<div id='dialog'></div>");
		if(this.edit_mode){
			var metadata_view = new UploaderViews.EditMetadataView({
				el : $("#dialog"),
				model: this.model,
				allow_add: false,
				main_collection : this.main_collection,
				modal: true,
				parent_view : this
			});
		}else{
			var preview_view = new UploaderViews.PreviewView({
				modal:true,
				model: this.model,
				el : $("#dialog")
			});
		}


	},
	publish:function(){
		var self = this;
		this.display_load("Publishing Content...", function(){
			self.save({"published": true},{validate:false});
			self.publish_children(self.model, self.containing_list_view.collection);
			self.render();
		});

	},
	publish_children:function(model, collection){
		var self = this;
		if(model.attributes){
			var children = collection.get_all_fetch(model.get("children"));
			children.forEach(function(entry){
				if(!entry.get("published")){
					entry.save({"published":true},{validate:false});
				}
				self.publish_children(this, collection);
			});
		}
	},
	add_to_trash:function(){
		this.containing_list_view.add_to_trash([this]);
		this.delete_view();
	}
});

module.exports = {
	TreeEditView: TreeEditView
}<|MERGE_RESOLUTION|>--- conflicted
+++ resolved
@@ -41,10 +41,7 @@
 			});
 			$("#channel_selection_dropdown").html(window.current_channel.get("name") + "<span class='caret'></span>");
 		});
-<<<<<<< HEAD
-
-=======
->>>>>>> ace65dae
+
 	 	/*
 	 	this.undo_manager = new UndoManager({
             track: true,
@@ -65,11 +62,6 @@
 		'click .edit_button' : 'edit_content',
 		'click #hide_details_checkbox' :'toggle_details',
 		'click .back_to_edit_button' : 'back_to_edit'
-<<<<<<< HEAD
-		/*'click .undo_button' : 'undo_action',
-		'click .redo_button' : 'redo_action'*/
-=======
->>>>>>> ace65dae
 	},
 	back_to_edit:function(){
 		window.location = window.location.href.replace("clipboard", "edit");
