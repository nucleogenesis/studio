--- conflicted
+++ resolved
@@ -28,17 +28,14 @@
 			{{/if}}
 		</div>
 		{{#if edit}}
-<<<<<<< HEAD
 			<div class="nav-button-container">
 				<div class="nav-button sync_button disable-on-edit"><span class="glyphicon glyphicon-flag"></span></div>
 				<a class="nav-label sync_button disable-on-edit">Update</a>
 			</div>
-=======
 		<div class="nav-button-container">
 			<div class="nav-button archive_button disable-on-edit"><span class="glyphicon glyphicon-trash"></span></div>
 			<a class="nav-label archive_button disable-on-edit">Trash</a>
 		</div>
->>>>>>> 7ffdd780
 		{{/if}}
 		<div class="nav-button-container">
 			<div class="nav-button permissions_button disable-on-edit"><span class="glyphicon glyphicon-user"></span></div>
