var Backbone = require("backbone");
var _= require("underscore");
var mail_helper = require("edit_channel/utils/mail");

/**** BASE MODELS ****/
var BaseModel = Backbone.Model.extend({
	root_list:null,
	model_name:"Model",
	urlRoot: function() {
		return window.Urls[this.root_list]();
	},
	toJSON: function() {
	  var json = Backbone.Model.prototype.toJSON.apply(this, arguments);
	  json.cid = this.cid;
	  return json;
	},
	getName:function(){
		return this.model_name;
	}
});

var BaseCollection = Backbone.Collection.extend({
	list_name:null,
	model_name:"Collection",
	url: function() {
		return window.Urls[this.list_name]();
	},
	save: function(callback) {
        Backbone.sync("update", this, {url: this.model.prototype.urlRoot()});
	},
	get_all_fetch: function(ids, force_fetch){
		force_fetch = (force_fetch)? true : false;
    	var self = this;
    	var promise = new Promise(function(resolve, reject){
			var promises = [];
			ids.forEach(function(id){
				promises.push(new Promise(function(modelResolve, modelReject){
					var model = self.get({'id' : id});
					if(force_fetch || !model){
						model = self.add({'id': id});
						model.fetch({
							success:function(returned){
								modelResolve(returned);
							},
							error:function(obj, error){
								modelReject(error);
							}
						});
					} else {
						modelResolve(model);
					}
				}));
			});
			Promise.all(promises).then(function(fetchedModels){
				var to_fetch = self.clone();
				to_fetch.reset();
				fetchedModels.forEach(function(entry){
					to_fetch.add(entry);
				});
				resolve(to_fetch);
			});
    	});
    	return promise;
    },
    destroy:function(){
    	var self = this;
    	return new Promise(function(resolve, reject){
    		var promise_list = [];
	    	self.forEach(function(model){
	    		promise_list.push(new Promise(function(subresolve, subreject){
	    			model.destroy({
	    				success:function(){
	    					subresolve(true);
	    				},
	    				error:function(error){
	    					subreject(error);
	    				}
	    			})
	    		}))
	    	});
	    	Promise.all(promise_list).then(function(){
	    		resolve(true);
	    	});
    	});
    },
    getName:function(){
		return this.model_name;
	}
});

/**** USER-CENTERED MODELS ****/
var UserModel = BaseModel.extend({
	root_list : "user-list",
	model_name:"UserModel",
	defaults: {
		first_name: "Guest"
    },
    send_invitation_email:function(email, channel, share_mode){
    	return mail_helper.send_mail(channel, email, share_mode);
    },
    get_clipboard:function(){
    	return  new ContentNodeModel(this.get("clipboard_tree"));
    }
});

var UserCollection = BaseCollection.extend({
	model: UserModel,
	list_name:"user-list",
    model_name:"UserCollection"
});

var InvitationModel = BaseModel.extend({
	root_list : "invitation-list",
	model_name:"InvitationModel",
	defaults: {
		first_name: "Guest"
    },
    resend_invitation_email:function(channel){
    	return mail_helper.send_mail(channel, this.get("email"), this.get("share_mode"));
    }
});

var InvitationCollection = BaseCollection.extend({
	model: InvitationModel,
	list_name:"invitation-list",
    model_name:"InvitationCollection"
});

/**** CHANNEL AND CONTENT MODELS ****/
var ContentNodeModel = BaseModel.extend({
	root_list:"contentnode-list",
	model_name:"ContentNodeModel",
	defaults: {
		title:"Untitled",
		children:[],
		tags:[],
		assessment_items:[],
		metadata: {"resource_size" : 0, "resource_count" : 0},
		created: new Date(),
<<<<<<< HEAD
		extra_fields: {}
    },
    initialize: function () {
		if (this.get("extra_fields") && typeof this.get("extra_fields") !== "object"){
			this.set("extra_fields", JSON.parse(this.get("extra_fields")))
		}
	},
	parse: function(response) {
    	if (response !== undefined && response.extra_fields) {
    		response.extra_fields = JSON.parse(response.extra_fields);
    	}
	    return response;
	},
	toJSON: function() {
	    var attributes = _.clone(this.attributes);
	    if (typeof attributes.extra_fields !== "string") {
		    attributes.extra_fields = JSON.stringify(attributes.extra_fields);
		}
	    return attributes;
	},
	setExtraFields:function(){
		if(typeof this.get('extra_fields') === 'string'){
			this.set('extra_fields', JSON.parse(this.get('extra_fields')));
		}
		if(this.get('kind') === 'exercise'){
			var data = (this.get('extra_fields'))? this.get('extra_fields') : {};
			data['mastery_model'] = (data['mastery_model'])? data['mastery_model'] : "do_all";
		    data['m'] = (data['m'])? data['m'] : 1;
		    data['n'] = (data['n'])? data['n'] : 1;
		    data['randomize'] = (data['randomize'] !== undefined)? data['randomize'] : true;
		    this.set('extra_fields', data);
		}
	}
=======
		ancestors: []
    }
>>>>>>> 2f066020
});

var ContentNodeCollection = BaseCollection.extend({
	model: ContentNodeModel,
	list_name:"contentnode-list",
	highest_sort_order: 1,
    model_name:"ContentNodeCollection",

	save: function() {
		var self = this;
		return new Promise(function(saveResolve, saveReject){
			var fileCollection = new FileCollection();
			var assessmentCollection = new AssessmentItemCollection();
			self.forEach(function(node){
				node.get("files").forEach(function(file){
					file.preset.id = file.preset.name ? file.preset.name : file.preset.id;
				});

				fileCollection.add(node.get("files"));
				assessmentCollection.add(node.get('assessment_items'));
			});
			Promise.all([fileCollection.save(), assessmentCollection.save()]).then(function() {
				Backbone.sync("update", self, {
		        	url: self.model.prototype.urlRoot(),
		        	success: function(data){
		        		saveResolve(new ContentNodeCollection(data));
		        	},
		        	error:function(obj, error){
		        		saveReject(error);
		        	}
		        });
			});
		});
        return promise;
	},
	comparator : function(node){
    	return node.get("sort_order");
    },
    sort_by_order:function(){
    	this.sort();
    	this.highest_sort_order = (this.length > 0)? this.at(this.length - 1).get("sort_order") : 1;
    },
    duplicate:function(target_parent){
    	var self = this;
    	var promise = new Promise(function(resolve, reject){
			var sort_order =(target_parent) ? target_parent.get("metadata").max_sort_order + 1 : 1;
	        var parent_id = target_parent.get("id");

	        var data = {"nodes": self.toJSON(),
	                    "sort_order": sort_order,
	                    "target_parent": parent_id,
	                    "channel_id": window.current_channel.id
	        };
	        $.ajax({
	        	method:"POST",
	            url: window.Urls.duplicate_nodes(),
	            data:  JSON.stringify(data),
	            success: function(data) {
	                copied_list = JSON.parse(data).node_ids.split(" ");
	                self.get_all_fetch(copied_list).then(function(fetched){
	    				resolve(fetched);
	    			});
	            },
	            error:function(e){
	            	reject(e);
	            }
	        });
    	});
    	return promise;
    },
    move:function(target_parent){
    	var self = this;
    	var promise = new Promise(function(resolve, reject){
	        var data = {"nodes" : self.toJSON(),
	                    "target_parent" : target_parent.get("id"),
	                    "channel_id" : window.current_channel.id
	        };
	        $.ajax({
	        	method:"POST",
	            url: window.Urls.move_nodes(),
	            data:  JSON.stringify(data),
	            success: function(data) {
	            	resolve(JSON.parse(data).nodes);
	            },
	            error:function(e){
	            	reject(e);
	            }
	        });
    	});
    	return promise;
	}
});

var ChannelModel = BaseModel.extend({
    //idAttribute: "channel_id",
	root_list : "channel-list",
	defaults: {
		name: "",
		description:"",
		thumbnail_url: "/static/img/kolibri_placeholder.png",
		count: 0,
		size: 0,
		published: false,
		view_only: false
    },
    model_name:"ChannelModel",
    get_root:function(tree_name){
    	return new ContentNodeModel(this.get(tree_name));
    },

    publish:function(callback){
    	var self = this;
    	return new Promise(function(resolve, reject){
    		var data = {"channel_id": self.get("id")};
	        $.ajax({
	        	method:"POST",
	            url: window.Urls.publish_channel(),
	            data:  JSON.stringify(data),
	            success:function(){
	            	resolve(true);
	            },
	            error:function(error){
	            	reject(error);
	            }
	        });
    	});
    },
    get_accessible_channel_roots:function(){
		var self = this;
    	var promise = new Promise(function(resolve, reject){
	        $.ajax({
	        	method:"POST",
	        	data: JSON.stringify({'channel_id': self.id}),
	            url: window.Urls.accessible_channels(),
	            success: function(data) {
	            	resolve(new ContentNodeCollection(JSON.parse(data)));
	            },
	            error:function(e){
	            	reject(e);
	            }
	        });
    	});
    	return promise;
	}
});

var ChannelCollection = BaseCollection.extend({
	model: ChannelModel,
	list_name:"channel-list",
    model_name:"ChannelCollection",
	comparator:function(channel){
		return -new Date(channel.get('created'));
	}
});

var TagModel = BaseModel.extend({
	root_list : "contenttag-list",
	model_name:"TagModel",
	defaults: {
		tag_name: "Untagged"
    }
});

var TagCollection = BaseCollection.extend({
	model: TagModel,
	list_name:"contenttag-list",
    model_name:"TagCollection",
	get_all_fetch:function(ids){
		var self = this;
		var fetched_collection = new TagCollection();
		ids.forEach(function(id){
			var tag = self.get(id);
			if(!tag){
				tag = new TagModel({"id":id});
				tag.fetch({async:false});
				if(tag){
					self.add(tag);
				}
			}
			fetched_collection.add(tag);
		});
		return fetched_collection;
	}
});

/**** MODELS SPECIFIC TO FILE NODES ****/
var FileModel = BaseModel.extend({
	root_list:"file-list",
	model_name:"FileModel",
	get_preset:function(){
		return window.formatpresets.get({'id':this.get("id")});
	}
});

var FileCollection = BaseCollection.extend({
	model: FileModel,
	list_name:"file-list",
    model_name:"FileCollection",
	get_or_fetch: function(data){
		var newCollection = new FileCollection();
		newCollection.fetch({
			traditional:true,
			data: data
		});
		var file = newCollection.findWhere(data);
    	return file;
    },
    sort_by_preset:function(presets){
    	this.comparator = function(file){
    		return presets.findWhere({id: file.get("preset").id}).get("order");
    	};
    	this.sort();
    },
    save: function() {
    	var self = this;
    	return new Promise(function(resolve, reject){
    		Backbone.sync("update", self, {
    			url: self.model.prototype.urlRoot(),
    			success:function(data){
    				resolve(new FileCollection(data));
    			},
    			error:function(error){
    				reject(error);
    			}
    		});
    	})

	}
});

var FormatPresetModel = BaseModel.extend({
	root_list:"formatpreset-list",
	attached_format: null,
    model_name:"FormatPresetModel"
});

var FormatPresetCollection = BaseCollection.extend({
	model: FormatPresetModel,
	list_name:"formatpreset-list",
    model_name:"FormatPresetCollection",
	sort_by_order:function(){
    	this.sort();
    },
    comparator: function(preset){
    	return preset.get("order");
    }
});


/**** PRESETS AUTOMATICALLY GENERATED UPON FIRST USE ****/
var FileFormatModel = Backbone.Model.extend({
	root_list: "fileformat-list",
	model_name:"FileFormatModel",
	defaults: {
		extension:"invalid"
    }
});

var FileFormatCollection = BaseCollection.extend({
	model: FileFormatModel,
	list_name:"fileformat-list",
	model_name:"FileFormatCollection"
});

var LicenseModel = BaseModel.extend({
	root_list:"license-list",
	model_name:"LicenseModel",
	defaults: {
		license_name:"Unlicensed",
		exists: false
    }
});

var LicenseCollection = BaseCollection.extend({
	model: LicenseModel,
	list_name:"license-list",
	model_name:"LicenseCollection",

    get_default:function(){
    	return this.findWhere({license_name:"CC-BY"});
    }
});

var LanguageModel = BaseModel.extend({
	root_list:"language-list",
	model_name:"LanguageModel"
});

var LanguageCollection = BaseCollection.extend({
	model: LanguageModel,
	list_name:"language-list",
	model_name:"LanguageCollection"
});

var ContentKindModel = BaseModel.extend({
	root_list:"contentkind-list",
	model_name:"ContentKindModel",
	defaults: {
		kind:"topic"
    },
    get_presets:function(){
    	return window.formatpresets.where({kind: this.get("kind")})
    }
});

var ContentKindCollection = BaseCollection.extend({
	model: ContentKindModel,
	list_name:"contentkind-list",
	model_name:"ContentKindCollection",
    get_default:function(){
    	return this.findWhere({kind:"topic"});
    }
});

var ExerciseModel = BaseModel.extend({
	root_list:"exercise-list",
	model_name:"ExerciseModel"
});

var ExerciseCollection = BaseCollection.extend({
	model: ExerciseModel,
	list_name:"exercise-list",
	model_name:"ExerciseCollection"
});

var AssessmentItemModel = BaseModel.extend({
	root_list:"assessmentitem-list",
	model_name:"AssessmentItemModel",
	defaults: {
		question: "",
		answers: "[]",
		hints: "[]"
	},

	initialize: function () {
		if (typeof this.get("answers") !== "object") {
			this.set("answers", new Backbone.Collection(JSON.parse(this.get("answers"))), {silent: true});
		}
		if (typeof this.get("hints") !== "object"){
			this.set("hints", new Backbone.Collection(JSON.parse(this.get("hints"))), {silent:true});
		}
	},

	parse: function(response) {
	    if (response !== undefined) {
	    	if (response.answers) {
	    		response.answers = new Backbone.Collection(JSON.parse(response.answers));
	    	}
	    	if(response.hints){
	    		response.hints = new Backbone.Collection(JSON.parse(response.hints));
	    	}
	    }
	    return response;
	},

	toJSON: function() {
	    var attributes = _.clone(this.attributes);
	    if (typeof attributes.answers !== "string") {
		    attributes.answers = JSON.stringify(attributes.answers.toJSON());
		}
		if (typeof attributes.hints !== "string") {
		    attributes.hints = JSON.stringify(attributes.hints.toJSON());
		}
	    return attributes;
	}

});

var AssessmentItemCollection = BaseCollection.extend({
	model: AssessmentItemModel,
	model_name:"AssessmentItemCollection",
	comparator : function(assessment_item){
    	return assessment_item.get("order");
    },
	get_all_fetch: function(ids, force_fetch){
		force_fetch = (force_fetch)? true : false;
    	var self = this;
    	var promise = new Promise(function(resolve, reject){
			var promises = [];
			ids.forEach(function(id){
				promises.push(new Promise(function(modelResolve, modelReject){
					var model = self.get(id);
					if(force_fetch || !model){
						model = self.add(id);
						model.fetch({
							success:function(returned){
								modelResolve(returned);
							},
							error:function(obj, error){
								modelReject(error);
							}
						});
					} else {
						modelResolve(model);
					}
				}));
			});
			Promise.all(promises).then(function(fetchedModels){
				var to_fetch = self.clone();
				to_fetch.reset();
				fetchedModels.forEach(function(entry){
					to_fetch.add(entry);
				});
				resolve(to_fetch);
			});
    	});
    	return promise;
    },
});

module.exports = {
	ContentNodeModel: ContentNodeModel,
	ContentNodeCollection: ContentNodeCollection,
	ChannelModel: ChannelModel,
	ChannelCollection: ChannelCollection,
	TagModel: TagModel,
	TagCollection:TagCollection,
	FileFormatCollection:FileFormatCollection,
	LicenseCollection:LicenseCollection,
	FileCollection: FileCollection,
	FileModel: FileModel,
	FormatPresetModel: FormatPresetModel,
	FormatPresetCollection: FormatPresetCollection,
	ContentKindModel: ContentKindModel,
	ContentKindCollection : ContentKindCollection,
	UserModel:UserModel,
	UserCollection:UserCollection,
	InvitationModel: InvitationModel,
	InvitationCollection: InvitationCollection,
	ExerciseModel:ExerciseModel,
	ExerciseCollection:ExerciseCollection,
	AssessmentItemModel:AssessmentItemModel,
	AssessmentItemCollection:AssessmentItemCollection,
}<|MERGE_RESOLUTION|>--- conflicted
+++ resolved
@@ -137,7 +137,7 @@
 		assessment_items:[],
 		metadata: {"resource_size" : 0, "resource_count" : 0},
 		created: new Date(),
-<<<<<<< HEAD
+		ancestors: [],
 		extra_fields: {}
     },
     initialize: function () {
@@ -171,10 +171,6 @@
 		    this.set('extra_fields', data);
 		}
 	}
-=======
-		ancestors: []
-    }
->>>>>>> 2f066020
 });
 
 var ContentNodeCollection = BaseCollection.extend({
@@ -400,8 +396,7 @@
     				reject(error);
     			}
     		});
-    	})
-
+    	});
 	}
 });
 
@@ -504,9 +499,11 @@
 	root_list:"assessmentitem-list",
 	model_name:"AssessmentItemModel",
 	defaults: {
+		type: "single_selection",
 		question: "",
 		answers: "[]",
-		hints: "[]"
+		hints: "[]",
+		files: []
 	},
 
 	initialize: function () {
@@ -540,7 +537,6 @@
 		}
 	    return attributes;
 	}
-
 });
 
 var AssessmentItemCollection = BaseCollection.extend({
@@ -583,6 +579,20 @@
     	});
     	return promise;
     },
+    save:function(){
+    	var self = this;
+    	return new Promise(function(resolve, reject){
+    		Backbone.sync("update", self, {
+    			url: self.model.prototype.urlRoot(),
+    			success:function(data){
+    				resolve(new AssessmentItemCollection(data));
+    			},
+    			error:function(error){
+    				reject(error);
+    			}
+    		});
+    	});
+    }
 });
 
 module.exports = {
