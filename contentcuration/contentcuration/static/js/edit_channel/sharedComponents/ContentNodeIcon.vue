--- conflicted
+++ resolved
@@ -1,27 +1,25 @@
 <template>
 
-<<<<<<< HEAD
   <span v-if="icon">
-    <v-chip
+    <VChip
       v-if="showColor"
       label
       :color="kind"
       :textColor="fontColor"
       small
     >
-      <v-icon small :color="fontColor">{{ icon }}</v-icon>
+      <VIcon small class="notranslate" :color="fontColor">
+        {{ icon }}
+      </VIcon>
       <span v-if="includeText">{{ text }}</span>
-    </v-chip>
+    </VChip>
     <span v-else>
-      <v-icon :color="fontColor">{{ icon }}</v-icon>
+      <VIcon class="notranslate" :color="fontColor">
+        {{ icon }}
+      </VIcon>
       <span v-if="includeText">{{ text }}</span>
     </span>
   </span>
-=======
-  <VIcon class="icon notranslate" :class="kind" dark>
-    {{ icon }}
-  </VIcon>
->>>>>>> ed1dc4ff
 
 </template>
 
@@ -112,40 +110,11 @@
 
 <style lang="less" scoped>
 
-<<<<<<< HEAD
   .v-chip {
     margin: 0;
     margin-right: 10px;
     /deep/ .v-chip__content {
       padding: 0 10px;
-=======
-  @topic-color: #aaaaaa;
-  @video-color: #283593;
-  @audio-color: #f06292;
-  @doc-color: #ff3d00;
-  @exercise-color: #4db6ac;
-  @html-color: #ff8f00;
-  @slideshow-color: #4ece90;
-
-  .icon {
-    padding: 2px;
-    color: white;
-    border-radius: 5px;
-    &.video {
-      background-color: @video-color;
-    }
-    &.audio {
-      background-color: @audio-color;
-    }
-    &.document {
-      background-color: @doc-color;
-    }
-    &.exercise {
-      background-color: @exercise-color;
-    }
-    &.html5 {
-      background-color: @html-color;
->>>>>>> ed1dc4ff
     }
     span {
       padding-left: 5px;
