var Backbone = require("backbone");
var _ = require("underscore");
var Models = require("./models");
//var UndoManager = require("backbone-undo");
function get_author(){
	return (window.preferences.author === null)? window.current_user.get_full_name() : window.preferences.author;
}

var BaseView = Backbone.View.extend({
	display_load:function(message, callback){
    	var self = this;
    	if(message.trim()!=""){
    		var load = '<div id="loading_modal" class="text-center fade">' +
            '<div id="kolibri_load_gif"></div>' +
            '<h4 id="kolibri_load_text" class="text-center">' + message + '</h4>' +
            '</div>';
	    	$(load).appendTo('body');
    	}
	    if(callback){
			var promise = new Promise(function(resolve, reject){
				callback(resolve, reject);
			});
			promise.then(function(){
				if(message.trim()!=""){
					$("#loading_modal").remove();
				}
			}).catch(function(error){
				if(message!=""){
					$("#kolibri_load_text").text("Error with asynchronous call. Please refresh the page");
				}
				console.log("Error with asynchronous call", error);
			});
  	}else{
  		$("#loading_modal").remove();
  	}
  },
  	reload_ancestors:function(collection, include_collection){
  		include_collection = include_collection==null || include_collection;
		var list_to_reload = (include_collection) ? collection.pluck("id") : [];
		var self = this;
		collection.forEach(function(entry){
      		$.merge(list_to_reload, entry.get("ancestors"));
		});
		this.retrieve_nodes($.unique(list_to_reload), true).then(function(fetched){
			fetched.forEach(function(model){
				var object = window.workspace_manager.get(model.get("id"));
				if(object){
					if(object.node) object.node.reload(model);
					if(object.list) object.list.set_root_model(model);
				}

				if(model.id === window.current_channel.get("main_tree").id){
					window.current_channel.set('main_tree', model.toJSON());
					self.check_if_published(model);
					window.workspace_manager.get_main_view().handle_checked();
				}
				if(model.id === window.current_user.get('clipboard_tree').id){
					window.current_user.set('clipboard_tree', model.toJSON());
				}
			});
		});
	},
	retrieve_nodes:function(ids, force_fetch){
		force_fetch = (force_fetch)? true:false;
		return window.channel_router.nodeCollection.get_all_fetch(ids, force_fetch);
	},
	fetch_model:function(model){
		return new Promise(function(resolve, reject){
            model.fetch({
                success: resolve,
                error: reject
            });
        });
	},
	check_if_published:function(root){
		var is_published = root.get("published");
		$("#hide-if-unpublished").css("display", (is_published) ? "inline-block" : "none");
		if(root.get("metadata").has_changed_descendant){
			$("#channel-publish-button").prop("disabled", false);
			$("#channel-publish-button").text("PUBLISH");
			$("#channel-publish-button").removeClass("disabled");
		}else{
			$("#channel-publish-button").prop("disabled", true);
			$("#channel-publish-button").text("No changes detected");
			$("#channel-publish-button").addClass("disabled");
		}
	},
	cancel_actions:function(event){
		event.preventDefault();
		event.stopPropagation();
		if(window.workspace_manager.get_main_view()){
			window.workspace_manager.get_main_view().close_all_popups();
		}
	},
});

var BaseWorkspaceView = BaseView.extend({
	lists: [],
	bind_workspace_functions:function(){
		_.bindAll(this, 'reload_ancestors','publish' , 'edit_permissions', 'handle_published', 'handle_move',
			'edit_selected', 'add_to_trash', 'add_to_clipboard', 'get_selected', 'cancel_actions');
	},
	publish:function(){
		if(!$("#channel-publish-button").hasClass("disabled")){
			var Exporter = require("edit_channel/export/views");
			var exporter = new Exporter.ExportModalView({
				model: window.current_channel.get_root("main_tree"),
				onpublish: this.handle_published
			});
		}
	},
	handle_published:function(collection){
		this.reload_ancestors(collection);
		$("#publish-get-id-modal").modal("show");
	},
	edit_permissions:function(){
		var ShareViews = require("edit_channel/share/views");
		var share_view = new ShareViews.ShareModalView({
			model:window.current_channel,
			current_user: window.current_user
		});
	},
	edit_selected:function(){
		var UploaderViews = require("edit_channel/uploader/views");
		var list = this.get_selected();
		var edit_collection = new Models.ContentNodeCollection();
		/* Create list of nodes to edit */
		for(var i = 0; i < list.length; i++){
			var model = list[i].model;
			model.view = list[i];
			edit_collection.add(model);
		}
		$("#main-content-area").append("<div id='dialog'></div>");
		var content = null;
		if(edit_collection.length ==1){
			content = edit_collection.models[0];
		}

		var metadata_view = new UploaderViews.MetadataModalView({
			collection: edit_collection,
			el: $("#dialog"),
			model: content,
			new_content: false,
		    onsave: this.reload_ancestors
		});
	},
	add_to_trash:function(collection, message){
		message = (message!=null)? message: "Deleting Content...";
		return this.move_to_queue_list(collection, window.workspace_manager.get_queue_view().trash_queue, message);
	},
	add_to_clipboard:function(collection, message){
		message = (message!=null)? message: "Moving to Clipboard...";
		return this.move_to_queue_list(collection, window.workspace_manager.get_queue_view().clipboard_queue, message);
	},
	move_to_queue_list:function(collection, list_view, message){
		message = (message!=null)? message: "Moving Content...";
		var self = this;
		var promise = new Promise(function(resolve, reject){
			self.display_load(message, function(resolve_load, reject_load){
				var reloadCollection = collection.clone();
				collection.move(list_view.model, list_view.model.get("metadata").max_sort_order).then(function(){
					list_view.add_nodes(collection);
					self.reload_ancestors(reloadCollection, false);
					resolve(collection);
					resolve_load(true);
				});
			});
		});
		return promise;
	},
	get_selected:function(exclude_descendants){
		var selected_list = [];
		// Use for loop to break if needed
		for(var i = 0; i < this.lists.length; ++i){
			selected_list = $.merge(selected_list, this.lists[i].get_selected());
			if(exclude_descendants && selected_list.length > 0){
				break;
			}
		}
		return selected_list;
	},
	open_archive:function(){
		// var ArchiveView = require("edit_channel/archive/views");
		// var archive = new ArchiveView.ArchiveModalView({
		// 	model : window.current_channel.get_root("trash_tree"),
	 // 	});
	},
	move_content:function(){
		var MoveView = require("edit_channel/move/views");
		var list = this.get_selected(true);
		var move_collection = new Models.ContentNodeCollection(_.pluck(list, 'model'));
		$("#main-content-area").append("<div id='dialog'></div>");

		var move = new MoveView.MoveModalView({
			collection: move_collection,
			el: $("#dialog"),
		    onmove: this.handle_move,
		    model: window.current_channel.get_root("main_tree")
		});
	},
	handle_move:function(target, moved, original_parents){
		// Recalculate counts
		this.reload_ancestors(original_parents, true);

		// Remove where nodes originally were
		moved.forEach(function(node){ window.workspace_manager.remove(node.id)});

		// Add nodes to correct place
		var content = window.workspace_manager.get(target.id);
		if(content && content.list)
			content.list.add_nodes(moved);
	}
});

var BaseModalView = BaseView.extend({
  callback:null,
  render: function(closeFunction, renderData) {
    this.$el.html(this.template(renderData));
    $("body").append(this.el);
    this.$(".modal").modal({show: true});
    this.$(".modal").on("hide.bs.modal", closeFunction);
  },
  close: function() {
  	if(this.modal){
  		this.$(".modal").modal('hide');
  	}
    this.remove();
  },
  closed_modal:function(){
    $("body").addClass('modal-open'); //Make sure modal-open class persists
    $('.modal-backdrop').slice(1).remove();
    this.remove();
  }
});

var BaseListView = BaseView.extend({
	/* Properties to overwrite */
	collection : null,		//Collection to be used for data
	template:null,
	list_selector:null,
	default_item:null,
	selectedClass: "content-selected",
	item_class_selector:null,

	/* Functions to overwrite */
	create_new_view: null,

	views: [],			//List of item views to help with garbage collection

	bind_list_functions:function(){
		_.bindAll(this, 'load_content', 'close', 'handle_if_empty', 'check_all', 'get_selected',
			'set_root_model', 'update_views', 'cancel_actions');
	},
	set_root_model:function(model){
		this.model.set(model.toJSON());
	},
	update_views:function(){
		var self = this;
		this.retrieve_nodes(this.model.get("children")).then(function(fetched){
			self.load_content(fetched);
		});
	},
	load_content: function(collection, default_text){
		collection = (collection)? collection : this.collection;
		default_text = (default_text)? default_text : "No items found."
		this.views = [];
		var default_element = this.$(this.default_item);
		default_element.text(default_text);
		this.$(this.list_selector).html("").append(default_element);
		var self = this;
		collection.forEach(function(entry){
			var item_view = self.create_new_view(entry);
			self.$(self.list_selector).append(item_view.el);
		});
		this.handle_if_empty();
	},
	handle_if_empty:function(){
		this.$(this.default_item).css("display", (this.views.length > 0) ? "none" : "block");
	},
	check_all :function(event){
		var is_checked = (event) ? event.currentTarget.checked : true;
		this.$el.find(":checkbox").prop("checked", is_checked);
		this.recurse_check_all(this.views);
	},
	recurse_check_all:function(views){
		var self = this;
		views.forEach(function(view){
			view.handle_checked();
			if(view.subcontent_view){
				self.recurse_check_all(view.subcontent_view.views);
			}
		})
	},
	get_selected: function(){
		var selected_views = [];
		this.views.forEach(function(view){
			if(view.checked){
				selected_views.push(view);
			}else if(view.subcontent_view){
				selected_views = _.union(selected_views, view.subcontent_view.get_selected());
			}
		})
		return selected_views;
	},
	close: function(){
		this.remove();
	}
});

var BaseEditableListView = BaseListView.extend({
	collection : null,		//Collection to be used for data
	template:null,
	list_selector:null,
	default_item:null,
	selectedClass: "content-selected",
	item_class_selector:null,

	/* Functions to overwrite */
	create_new_view: null,

	views: [],			//List of item views to help with garbage collection
	bind_edit_functions:function(){
		this.bind_list_functions();
		_.bindAll(this, 'create_new_item', 'reset', 'save','delete_items_permanently', 'delete');
	},
	create_new_item: function(newModelData, appendToList, message){
		appendToList = (appendToList)? appendToList : false;
		message = (message!=null)? message: "Creating...";
		var self = this;
		var promise = new Promise(function(resolve, reject){
			self.display_load(message, function(resolve_load, reject_load){
				self.collection.create(newModelData, {
					success:function(newModel){
						var new_view = self.create_new_view(newModel);
						if(appendToList){
							self.$(self.list_selector).append(new_view.el);
						}
						self.handle_if_empty();
						resolve(new_view);
						resolve_load(true);
					},
					error:function(obj, error){
						console.log("ERROR:", error);
						reject(error);
						reject_load(error);
					}
				});
			});
		});
		return promise;
	},
	reset: function(){
		this.views.forEach(function(entry){
			entry.model.unset();
		});
	},
	save:function(message, beforeSave){
		message = (message!=null)? message: "Saving...";
		var self = this;
	    var promise = new Promise(function(resolve, reject){
	        self.display_load(message, function(load_resolve, load_reject){
					if(beforeSave){
						beforeSave();
					}
		      self.collection.save().then(function(collection){
		          resolve(collection);
		          load_resolve(true);
		      }).catch(function(error){
			    	load_reject(error);
			    });
		    });
	    })
	  	return promise;
	},
	delete_items_permanently:function(message){
		message = (message!=null)? message: "Deleting...";
		var self = this;
		this.display_load(message, function(resolve_load, reject_load){
			var list = self.get_selected();
			var promise_list = [];
			for(var i = 0; i < list.length; i++){
				var view = list[i];
				if(view){
					promise_list.push(new Promise(function(resolve, reject){
						view.model.destroy({
							success:function(data){
								resolve(data);
							},
							error:function(obj, error){
								reject(error);
							}
						});
						self.collection.remove(view.model);
						self.views.splice(view,1);
						view.remove();
					}));
				}
			}
			Promise.all(promise_list).then(function(){
				self.handle_if_empty();
				resolve_load("Success!");
			}).catch(function(error){
				reject_load(error);
			});
		});
	},
	delete:function(view){
      	this.collection.remove(view.model);
      	this.views.splice(view, 1);
      	this.handle_if_empty();
      	// this.update_views();
	}
});

var BaseWorkspaceListView = BaseEditableListView.extend({
	/* Properties to overwrite */
	collection : null,		//Collection to be used for data
	item_view: null,
	template:null,
	list_selector:null,
	default_item:null,
	content_node_view:null,

	/* Functions to overwrite */
	create_new_view:null,

	views: [],			//List of item views to help with garbage collection

	bind_workspace_functions: function(){
		this.bind_edit_functions();
		_.bindAll(this, 'copy_selected', 'delete_selected', 'add_topic','add_nodes', 'drop_in_container','handle_drop', 'refresh_droppable',
			'import_content', 'add_files', 'add_to_clipboard', 'add_to_trash','make_droppable', 'copy_collection', 'add_exercise');
	},

	copy_selected:function(){
		var list = this.get_selected();
		var copyCollection = new Models.ContentNodeCollection();
		for(var i = 0; i < list.length; i++){
			copyCollection.add(list[i].model);
		}
		return this.copy_collection(copyCollection);
	},
	copy_collection:function(copyCollection){
		var clipboard = window.workspace_manager.get_queue_view();
		clipboard.switch_to_queue();
		clipboard.open_queue();
		return copyCollection.duplicate(clipboard.clipboard_queue.model);
	},
	delete_selected:function(){
		var list = this.get_selected();
		var deleteCollection = new Models.ContentNodeCollection();
		for(var i = 0; i < list.length; i++){
			var view = list[i];
			if(view){
				deleteCollection.add(view.model);
				view.remove();
			}
		}
		this.add_to_trash(deleteCollection, "Deleting Content...");
	},
	make_droppable:function(){
		var DragHelper = require("edit_channel/utils/drag_drop");
		DragHelper.addSortable(this, this.selectedClass, this.drop_in_container);
	},
	refresh_droppable:function(){
		var self = this;
		setTimeout(function(){
			$( self.list_selector ).sortable( "enable" );
			$( self.list_selector ).sortable( "refresh" );
		}, 100);
	},
	drop_in_container:function(moved_item, selected_items, orders){
		var self = this;
		return new Promise(function(resolve, reject){
			if(_.contains(orders, moved_item)){
				self.handle_drop(selected_items).then(function(collection){
					var ids = collection.pluck('id');
					var pivot = orders.indexOf(moved_item);
					var min = _.chain(orders.slice(0, pivot))
								.reject(function(item) { return _.contains(ids, item.id); })
								.map(function(item) { return item.get('sort_order'); })
								.max().value();
					var max = _.chain(orders.slice(pivot, orders.length))
								.reject(function(item) { return _.contains(ids, item.id); })
								.map(function(item) { return item.get('sort_order'); })
								.min().value();
					min = _.isFinite(min)? min : 0;
					max = _.isFinite(max)? max : min + (selected_items.length * 2);

					var reload_list = [];
					var last_elem = $("#" + moved_item.id);
					collection.forEach(function(node){
						reload_list.push(node.get("id"));
						if(node.get("parent") !== self.model.get("id")){
							reload_list.push(node.get("parent"));
						}
						var to_delete = $("#" + node.id);
						var item_view = self.create_new_view(node);
						last_elem.after(item_view.el);
						last_elem = item_view.$el;
						to_delete.remove();
					});
					collection.move(self.model, max, min).then(function(savedCollection){
						self.retrieve_nodes($.unique(reload_list), true).then(function(fetched){
							self.reload_ancestors(fetched);
							resolve(true);
						});
					}).catch(function(error){
		        		// console.log(error.responseText);
		        		alert(error.responseText);
		        		$(".content-list").sortable( "cancel" );
		        		$(".content-list").sortable( "enable" );
		        		$(".content-list").sortable( "refresh" );

		        		// Revert back to original positions
		        		self.retrieve_nodes($.unique(reload_list), true).then(function(fetched){
							self.reload_ancestors(fetched);
							self.render();
						});
		        	});
				});
			}
		});
	},
	handle_drop:function(collection){
		this.$(this.default_item).css("display", "none");
		var promise = new Promise(function(resolve, reject){
			resolve(collection);
		});
		return promise;
  },
	add_nodes:function(collection){
		var self = this;
		collection.forEach(function(entry){
			var new_view = self.create_new_view(entry);
			self.$(self.list_selector).append(new_view.el);
		});
		this.reload_ancestors(collection, false);
		this.handle_if_empty();
	},
	add_topic: function(){
		var UploaderViews = require("edit_channel/uploader/views");
		var self = this;
		var new_topic = this.collection.create({
            "kind":"topic",
            "title": "Topic",
            "sort_order" : this.collection.length,
            "author": get_author(),
        }, {
        	success:function(new_topic){
		        var edit_collection = new Models.ContentNodeCollection([new_topic]);
		        $("#main-content-area").append("<div id='dialog'></div>");

		        var metadata_view = new UploaderViews.MetadataModalView({
		            el : $("#dialog"),
		            collection: edit_collection,
		            model: self.model,
		            new_content: true,
		            new_topic: true,
		            onsave: self.reload_ancestors,
		            onnew:self.add_nodes
		        });
        	},
        	error:function(obj, error){
            	console.log("Error message:", error);
        	}
        });
	},
	import_content:function(){
		var Import = require("edit_channel/import/views");
      var import_view = new Import.ImportModalView({
          modal: true,
          onimport: this.add_nodes,
          model: this.model
      });
  },
  add_files:function(){
  	var FileUploader = require("edit_channel/file_upload/views");
  	this.file_upload_view = new FileUploader.FileModalView({
      parent_view: this,
      model:this.model,
      onsave: this.reload_ancestors,
	  onnew:this.add_nodes
  	});
  },
  add_to_clipboard:function(collection, message){
  	message = (message!=null)? message: "Moving to Clipboard...";
  	var self = this;
		this.container.add_to_clipboard(collection, message).then(function(){
			self.handle_if_empty();
		});
	},
	add_to_trash:function(collection, message){
		message = (message!=null)? message: "Deleting Content...";
		var self = this;
		this.container.add_to_trash(collection, message).then(function(){
			self.handle_if_empty();
		});
	},
	add_exercise:function(){
		var UploaderViews = require("edit_channel/uploader/views");
		var self = this;
		var new_exercise = this.collection.create({
            "kind":"exercise",
            "title": (this.model.get('parent'))? this.model.get('title') + " Exercise" : "Exercise", // Avoid having exercises prefilled with 'email clipboard'
            "sort_order" : this.collection.length,
<<<<<<< HEAD
            "author": window.current_user.get("first_name") + " " + window.current_user.get("last_name"),
            "copyright_holder": window.current_user.get("first_name") + " " + window.current_user.get("last_name")
=======
            "author": get_author(),
            "copyright_holder": (window.preferences.copyright_holder === null) ? get_author() : window.preferences.copyright_holder
>>>>>>> ddcc48b9
        }, {
        	success:function(new_node){
		        var edit_collection = new Models.ContentNodeCollection([new_node]);
		        $("#main-content-area").append("<div id='dialog'></div>");

		        var metadata_view = new UploaderViews.MetadataModalView({
		            el : $("#dialog"),
		            collection: edit_collection,
		            model: self.model,
		            new_content: true,
		            new_exercise: true,
		            onsave: self.reload_ancestors,
		            onnew:self.add_nodes
		        });
        	},
        	error:function(obj, error){
            	console.log("Error message:", error);
        	}
        });
	}
});

var BaseListItemView = BaseView.extend({
	containing_list_view:null,
	template:null,
	id:null,
	className:null,
	model: null,
	tagName: "li",
	selectedClass: null,
	checked : false,

	bind_list_functions:function(){
		_.bindAll(this, 'handle_checked', 'cancel_actions');
	},
	handle_checked:function(){
		this.checked = this.$el.find(">input[type=checkbox]").is(":checked");
		(this.checked)? this.$el.addClass(this.selectedClass) : this.$el.removeClass(this.selectedClass);
	},
});

var BaseListEditableItemView = BaseListItemView.extend({
	containing_list_view:null,
	originalData: null,

	bind_edit_functions:function(){
		_.bindAll(this, 'set','unset','save','delete','reload');
		this.bind_list_functions();
	},
	set:function(data){
		if(this.model){
			this.model.set(data);
		}
	},
	unset:function(){
		this.model.set(this.originalData);
	},
	save:function(data, message){
		message = (message!=null)? message: "Saving...";
		var self = this;
		var promise = new Promise(function(resolve, reject){
			self.originalData = data;
			if(self.model.isNew()){
				self.containing_list_view.create_new_item(data).then(function(newView){
					resolve(newView.model);
				}).catch(function(error){
					console.log("ERROR (edit_channel: save):", error);
					reject(error);
				});
			}else{
				self.display_load(message, function(resolve_load, reject_load){
					self.model.save(data,{
						patch:true,
						success:function(savedModel){
							resolve(savedModel);
							resolve_load(true);
						},
						error:function(obj, error){
							console.log("ERROR:", error);
							reject(error);
							reject_load(error);
						}
					});
				});
			}
		});
		return promise;
	},
	delete:function(destroy_model, message){
		message = (message!=null)? message: "Deleting...";
		this.remove();
		var self = this;
		if(destroy_model){
			this.display_load(message, function(resolve_load, reject_load){
				self.containing_list_view.delete(self);
				self.model.destroy({
					success:function(){
						resolve_load(true);
					},
					error:function(obj, error){
						reject_load(error);
					}
				});
			});
		}
	},
	reload:function(model){
		this.model.set(model.attributes);
		this.render();
	}
});

var BaseListNodeItemView = BaseListEditableItemView.extend({
	containing_list_view:null,
	originalData: null,
	template:null,
	id:null,
	className:null,
	model: null,
	tagName: "li",
	selectedClass: null,
	expandedClass: null,
	collapsedClass: null,

	getToggler: null,
	getSubdirectory: null,
	load_subfiles:null,

	bind_node_functions: function(){
		_.bindAll(this, 'toggle','open_folder','close_folder');
		this.bind_edit_functions();
	},
	toggle:function(event){
		this.cancel_actions(event);
		(this.getToggler().hasClass(this.collapsedClass)) ? this.open_folder() : this.close_folder();
		if(this.container){
			var containing_element = this.container.$el.find(this.list_selector);
			containing_element.scrollLeft(containing_element.width());
		}
	},
	open_folder:function(open_speed){
		open_speed = (open_speed)? open_speed: 200;
		this.getSubdirectory().slideDown(open_speed);
		if(!this.subcontent_view){
			this.load_subfiles();
		}
		this.getToggler().removeClass(this.collapsedClass).addClass(this.expandedClass);
	},
	close_folder:function(close_speed){
		close_speed = (close_speed)? close_speed: 200;
		this.getSubdirectory().slideUp(close_speed);
		this.getToggler().removeClass(this.expandedClass).addClass(this.collapsedClass);
	}
});

var BaseWorkspaceListNodeItemView = BaseListNodeItemView.extend({
	containing_list_view:null,
	originalData: null,
	template:null,
	id:null,
	className:null,
	model: null,
	tagName: "li",
	selectedClass: "content-selected",

	bind_workspace_functions:function(){
		this.bind_node_functions();
		_.bindAll(this, 'copy_item', 'open_preview', 'open_edit', 'handle_drop',
			'handle_checked', 'add_to_clipboard', 'add_to_trash', 'make_droppable',
			'add_nodes', 'add_topic', 'open_move', 'handle_move');
	},
	make_droppable:function(){
		// Temporarily disable dropping onto topics for now
		// if(this.model.get("kind") === "topic"){
		// 	var DragHelper = require("edit_channel/utils/drag_drop");
		// 	DragHelper.addTopicDragDrop(this, this.open_folder, this.handle_drop);
		// }
	},
	open_preview:function(){
		var Previewer = require("edit_channel/preview/views");
		$("#main-content-area").append("<div id='dialog'></div>");
		var data={
			el : $("#dialog"),
			model: this.model,
		}
		new Previewer.PreviewModalView(data);
	},
	open_move:function(){
		var MoveView = require("edit_channel/move/views");
		var move_collection = new Models.ContentNodeCollection();
		move_collection.add(this.model);
		$("#main-content-area").append("<div id='dialog'></div>");
		new MoveView.MoveModalView({
			collection: move_collection,
			el: $("#dialog"),
		    onmove: this.handle_move,
		    model: window.current_channel.get_root("main_tree")
		});
	},
	handle_move:function(target, moved, original_parents){
		// Recalculate counts
		this.reload_ancestors(original_parents, true);

		// Remove where node originally was
		window.workspace_manager.remove(this.model.id)

		// Add nodes to correct place
		var content = window.workspace_manager.get(target.id);
		if(content && content.list){
			content.list.add_nodes(moved);
		}
	},
	open_edit:function(event){
		this.cancel_actions(event);
		var UploaderViews = require("edit_channel/uploader/views");
		$("#main-content-area").append("<div id='dialog'></div>");
		var editCollection =  new Models.ContentNodeCollection([this.model]);
		var metadata_view = new UploaderViews.MetadataModalView({
			collection: editCollection,
			el: $("#dialog"),
			new_content: false,
			model: this.containing_list_view.model,
		  	onsave: this.reload_ancestors
		});
	},
	handle_drop:function(models){
		var self = this;
		var promise = new Promise(function(resolve, reject){
			var tempCollection = new Models.ContentNodeCollection();
			var sort_order = self.model.get("metadata").max_sort_order;
			var reload_list = [self.model.get("id")];
	        models.forEach(function(node){
	        	reload_list.push(node.get("parent"));
	        	reload_list.push(node.get("id"));
				node.set({
					sort_order: ++sort_order
				});
				tempCollection.add(node);
			});
			tempCollection.move(self.model.id).then(function(savedCollection){
				self.retrieve_nodes(reload_list, true).then(function(fetched){
					self.reload_ancestors(fetched);
					resolve(true);
				});
			});
		});
		return promise;
	},
	add_to_trash:function(message){
		message=(message!=null)? message: "Deleting Content...";
		this.containing_list_view.add_to_trash(new Models.ContentNodeCollection([this.model]), message);
		this.remove();
	},
	add_to_clipboard:function(message){
		message=(message!=null)? message: "Moving to Clipboard...";
		this.containing_list_view.add_to_clipboard(new Models.ContentNodeCollection([this.model]),message);
	},
	copy_item:function(message){
		message=(message!=null)? message: "Copying to Clipboard...";
		var copyCollection = new Models.ContentNodeCollection();
		copyCollection.add(this.model);
		var self = this;
		this.display_load(message, function(resolve, reject){
			self.containing_list_view.copy_collection(copyCollection).then(function(collection){
				self.containing_list_view.add_to_clipboard(collection, "");
				resolve(collection);
			});
		});
	},
	add_topic: function(){
		var UploaderViews = require("edit_channel/uploader/views");
		var self = this;
		var new_topic = new Models.ContentNodeModel();
        new_topic.save({
            "kind":"topic",
            "title": "Topic",
            "sort_order" : this.model.get("metadata").max_sort_order,
            "author": get_author(),
        },{
        	success:function(new_topic){
		        var edit_collection = new Models.ContentNodeCollection([new_topic]);
		        $("#main-content-area").append("<div id='dialog'></div>");

		        var metadata_view = new UploaderViews.MetadataModalView({
		            el : $("#dialog"),
		            collection: edit_collection,
		            model: self.model,
		            new_content: true,
		            new_topic: true,
		            onsave: self.reload_ancestors,
		            onnew:self.add_nodes
		        });
        	},
        	error:function(obj, error){
            	console.log("Error message:", error);
        	}
        });
	},
	add_nodes:function(collection){
		var self = this;
		if(this.subcontent_view){
			this.subcontent_view.add_nodes(collection);
		}else{
			this.fetch_model(this.model).then(function(fetched){
				self.reload(fetched);
			});
		}
	}

});

module.exports = {
	BaseView: BaseView,
	BaseWorkspaceView:BaseWorkspaceView,
	BaseModalView:BaseModalView,
	BaseListView:BaseListView,
	BaseEditableListView:BaseEditableListView,
	BaseWorkspaceListView:BaseWorkspaceListView,
	BaseListItemView:BaseListItemView,
	BaseListNodeItemView:BaseListNodeItemView,
	BaseListEditableItemView: BaseListEditableItemView,
	BaseWorkspaceListNodeItemView:BaseWorkspaceListNodeItemView,
}<|MERGE_RESOLUTION|>--- conflicted
+++ resolved
@@ -604,13 +604,8 @@
             "kind":"exercise",
             "title": (this.model.get('parent'))? this.model.get('title') + " Exercise" : "Exercise", // Avoid having exercises prefilled with 'email clipboard'
             "sort_order" : this.collection.length,
-<<<<<<< HEAD
-            "author": window.current_user.get("first_name") + " " + window.current_user.get("last_name"),
-            "copyright_holder": window.current_user.get("first_name") + " " + window.current_user.get("last_name")
-=======
             "author": get_author(),
             "copyright_holder": (window.preferences.copyright_holder === null) ? get_author() : window.preferences.copyright_holder
->>>>>>> ddcc48b9
         }, {
         	success:function(new_node){
 		        var edit_collection = new Models.ContentNodeCollection([new_node]);
