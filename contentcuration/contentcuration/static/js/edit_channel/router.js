--- conflicted
+++ resolved
@@ -14,13 +14,10 @@
 		this.model = options.model;
 		this.nodeCollection = new Models.NodeCollection();
 		this.nodeCollection.fetch();
-<<<<<<< HEAD
 		window.licenses = new Models.LicenseCollection(window.license_list);
 		window.licenses.fetch();
 		window.licenses.create_licenses();
-=======
 		window.current_channel = new Models.ChannelModel(window.channel);
->>>>>>> a663727d
 		//this.listenTo(saveDispatcher, "save", this.save);
     },
 
@@ -56,19 +53,6 @@
 	},
 
 	open_channel: function(edit_mode_on, is_clipboard, root){
-<<<<<<< HEAD
-		var topictrees = new Models.TopicTreeModelCollection(window.topic_trees);
-		topictrees.fetch();
-		window.mimetypes = new Models.MimeTypeCollection(window.mtypes);
-		window.mimetypes.fetch();
-		window.mimetypes.create_mimetypes();
-
-		var EditViews = require("edit_channel/tree_edit/views");
-		var edit_page_view = new EditViews.TreeEditView({
-			el: $("#main-content-area"),
-			edit: edit_mode_on,
-			collection: this.nodeCollection,
-=======
 		window.mimetypes = new Models.MimeTypeCollection(window.mtypes);
 		window.mimetypes.fetch();
 		window.mimetypes.create_mimetypes();
@@ -77,7 +61,6 @@
 			el: $("#main-content-area"),
 			collection: this.nodeCollection,
 			edit: edit_mode_on,
->>>>>>> a663727d
 			model : root,
 			is_clipboard : is_clipboard
 		});
