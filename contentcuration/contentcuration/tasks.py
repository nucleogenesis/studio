from __future__ import absolute_import
from __future__ import unicode_literals

import logging
from uuid import uuid4

from celery.decorators import task
from celery.utils.log import get_task_logger
from django.conf import settings
from django.core.mail import EmailMessage
from django.core.management import call_command
from django.db import transaction
from django.template.loader import render_to_string
from rest_framework.renderers import JSONRenderer

from contentcuration.models import Channel
from contentcuration.models import ContentNode
from contentcuration.models import Task
from contentcuration.models import User
from contentcuration.serializers import ContentNodeSerializer
from contentcuration.utils.csv_writer import write_channel_csv_file
from contentcuration.utils.csv_writer import write_user_csv
from contentcuration.utils.nodes import duplicate_node_bulk

logger = get_task_logger(__name__)


# if we're running tests, import our test tasks as well
if settings.RUNNING_TESTS:
    from .tasks_test import *

# TODO: Try to get debugger working for celery workers
# Attach Python Cloud Debugger
# try:
#     import googleclouddebugger

#     if os.getenv("RUN_CLOUD_DEBUGGER"):
#         googleclouddebugger.AttachDebugger(
#             version=os.getenv("GCLOUD_DEBUGGER_APP_IDENTIFIER"),
#             project_id=os.getenv('GOOGLE_CLOUD_PROJECT'),
#             project_number=os.getenv('GOOGLE_CLOUD_PROJECT_NUMBER'),
#             enable_service_account_auth=True,
#             service_account_json_file=os.getenv("GOOGLE_APPLICATION_CREDENTIALS"),
#         )
# except ImportError, RuntimeError:
#     pass

# runs the management command 'exportchannel' async through celery


@task(bind=True, name='duplicate_nodes_task')
def duplicate_nodes_task(self, user_id, channel_id, target_parent, node_ids, sort_order=1):
    new_nodes = []
    user = User.objects.get(id=user_id)

    with transaction.atomic():
        with ContentNode.objects.disable_mptt_updates():
            for node_id in node_ids:
                new_node = duplicate_node_bulk(node_id, sort_order=sort_order, parent=target_parent,
                                               channel_id=channel_id, user=user)
                new_nodes.append(new_node.pk)
                sort_order += 1

    return ContentNodeSerializer(ContentNode.objects.filter(pk__in=new_nodes), many=True).data


@task(name='exportchannel_task')
def exportchannel_task(channel_id, user_id):
    call_command('exportchannel', channel_id, email=True, user_id=user_id)


@task(name='generatechannelcsv_task')
def generatechannelcsv_task(channel_id, domain, user_id):
    channel = Channel.objects.get(pk=channel_id)
    user = User.objects.get(pk=user_id)
    csv_path = write_channel_csv_file(channel, site=domain)
    subject = render_to_string('export/csv_email_subject.txt', {'channel': channel})
    message = render_to_string('export/csv_email.txt', {'channel': channel, 'user': user})

    email = EmailMessage(subject, message, settings.DEFAULT_FROM_EMAIL, [user.email])
    email.attach_file(csv_path)
    email.send()


@task(name='generateusercsv_task')
def generateusercsv_task(email):
    user = User.objects.get(email=email)
    csv_path = write_user_csv(user)
    subject = render_to_string('export/user_csv_email_subject.txt', {})
    message = render_to_string('export/user_csv_email.txt', {
        'legal_email': settings.POLICY_EMAIL,
        'user': user,
        'edit_channels': user.editable_channels.values('name', 'id'),
        'view_channels': user.view_only_channels.values('name', 'id'),
    })

    email = EmailMessage(subject, message, settings.DEFAULT_FROM_EMAIL, [user.email])

    email.attach_file(csv_path)

    email.send()


@task(name='deletetree_task')
def deletetree_task(tree_id):
    ContentNode.objects.filter(tree_id=tree_id).delete()


<<<<<<< HEAD
type_mapping = {
    'duplicate-nodes': {'task': duplicate_nodes_task, 'progress_tracking': True}
}

=======
@task(name='getnodedetails_task')
def getnodedetails_task(node_id):
    node = ContentNode.objects.get(pk=node_id)
    return node.get_details()


type_mapping = {}
>>>>>>> 1dee8929
if settings.RUNNING_TESTS:
    type_mapping.update({
        'test': {'task': test_task, 'progress_tracking': False},
        'error-test': {'task': error_test_task, 'progress_tracking': False},
        'progress-test': {'task': progress_test_task, 'progress_tracking': True}
    })


def create_async_task(task_name, task_options, task_args=None):
    """
    Starts a long-running task that runs asynchronously using Celery. Also creates a Task object that can be used by
    Studio to keep track of the Celery task's status and progress.

    This function should only be used to start Celery tasks that are user-facing, that is, that Studio users are
    aware of and want information on. DB maintenance tasks and other similar operations should simply start a
    Celery task manually.

    The task name must be registered in the type_mapping dictionary before this function can be used to initiate
    the task.

    :param task_name: Name of the task function (omitting the word 'task', and with dashes in place of underscores)
    :param task_options: A dictionary of task properties. Acceptable values are as follows:
        - Required
            - 'user' or 'user_id': User object, or string id, of the user performing the operation
        - Optional
            - 'metadata': A dictionary of properties to be used during status and progress tracking. Examples include
                a list of channels and content nodes targeted by the task, task progress ('progress' key), sub-task
                progress, when applicable.
    :param task_args: A dictionary of keyword arguments to be passed down to the task, must be JSON serializable.
    :return: a tuple of the Task object and a dictionary containing information about the created task.
    """
    if not task_name in type_mapping:
        raise KeyError("Need to define task in type_mapping first.")
    metadata = {}
    if 'metadata' in task_options:
        metadata = task_options["metadata"]
    user = None
    if 'user' in task_options:
        user = task_options['user']
    elif 'user_id' in task_options:
        user_id = task_options["user_id"]
        user = User.objects.get(id=user_id)
    if user is None:
        raise KeyError("All tasks must be assigned to a user.")

    task_info = type_mapping[task_name]
    async_task = task_info['task']
    is_progress_tracking = task_info['progress_tracking']

    task_info = Task.objects.create(
        task_type=task_name,
        status='QUEUED',
        is_progress_tracking=is_progress_tracking,
        user=user,
        metadata=metadata,
    )

    task = async_task.apply_async(kwargs=task_args, task_id=str(task_info.task_id))
    logging.info("Created task ID = {}".format(task.id))

    return task, task_info<|MERGE_RESOLUTION|>--- conflicted
+++ resolved
@@ -2,7 +2,6 @@
 from __future__ import unicode_literals
 
 import logging
-from uuid import uuid4
 
 from celery.decorators import task
 from celery.utils.log import get_task_logger
@@ -11,7 +10,6 @@
 from django.core.management import call_command
 from django.db import transaction
 from django.template.loader import render_to_string
-from rest_framework.renderers import JSONRenderer
 
 from contentcuration.models import Channel
 from contentcuration.models import ContentNode
@@ -27,7 +25,7 @@
 
 # if we're running tests, import our test tasks as well
 if settings.RUNNING_TESTS:
-    from .tasks_test import *
+    from .tasks_test import error_test_task, progress_test_task, test_task
 
 # TODO: Try to get debugger working for celery workers
 # Attach Python Cloud Debugger
@@ -106,20 +104,16 @@
     ContentNode.objects.filter(tree_id=tree_id).delete()
 
 
-<<<<<<< HEAD
-type_mapping = {
-    'duplicate-nodes': {'task': duplicate_nodes_task, 'progress_tracking': True}
-}
-
-=======
 @task(name='getnodedetails_task')
 def getnodedetails_task(node_id):
     node = ContentNode.objects.get(pk=node_id)
     return node.get_details()
 
 
-type_mapping = {}
->>>>>>> 1dee8929
+type_mapping = {
+    'duplicate-nodes': {'task': duplicate_nodes_task, 'progress_tracking': True}
+}
+
 if settings.RUNNING_TESTS:
     type_mapping.update({
         'test': {'task': test_task, 'progress_tracking': False},
@@ -151,7 +145,7 @@
     :param task_args: A dictionary of keyword arguments to be passed down to the task, must be JSON serializable.
     :return: a tuple of the Task object and a dictionary containing information about the created task.
     """
-    if not task_name in type_mapping:
+    if task_name not in type_mapping:
         raise KeyError("Need to define task in type_mapping first.")
     metadata = {}
     if 'metadata' in task_options:
