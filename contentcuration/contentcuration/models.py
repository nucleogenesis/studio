import logging
import os
import uuid
import hashlib
import functools
import json
from django.conf import settings
from django.contrib import admin
from django.core.cache import cache
from django.core.files.storage import FileSystemStorage
from django.db import IntegrityError, connections, models, connection
from django.db.models import Q, Sum, Max, Count, Case, When, IntegerField
from django.db.utils import ConnectionDoesNotExist
from mptt.models import MPTTModel, TreeForeignKey, TreeManager
from django.utils.translation import ugettext as _
from django.dispatch import receiver
from django.contrib.auth.models import PermissionsMixin
from django.utils import timezone
from django.contrib.auth.base_user import AbstractBaseUser, BaseUserManager
from django.core.mail import send_mail, EmailMultiAlternatives
from django.template.loader import render_to_string
from rest_framework.authtoken.models import Token
from le_utils.constants import content_kinds,file_formats, format_presets, licenses, exercises

DEFAULT_USER_PREFERENCES = json.dumps({
    'license': licenses.CC_BY,
    'language': None,
    'author': None,
    'copyright_holder': None,
    'license_description': None,
    'mastery_model': exercises.NUM_CORRECT_IN_A_ROW_5,
    'm_value': 5,
    'n_value': 5,
    'auto_derive_video_thumbnail': True,
    'auto_derive_audio_thumbnail': True,
    'auto_derive_document_thumbnail': True,
    'auto_derive_html5_thumbnail': True,
    'auto_derive_exercise_thumbnail': True,
    'auto_randomize_questions': True,
})


class UserManager(BaseUserManager):
    def create_user(self, email, first_name, last_name, password=None):
        if not email:
            raise ValueError('Email address not specified')

        new_user = self.model(
            email=self.normalize_email(email),
        )

        new_user.set_password(password)
        new_user.first_name = first_name
        new_user.last_name = last_name
        new_user.save(using=self._db)
        return new_user

    def create_superuser(self, email, first_name, last_name, password=None):
        new_user = self.create_user(email, first_name, last_name, password=password)
        new_user.is_admin = True
        new_user.save(using=self._db)
        return new_user

class User(AbstractBaseUser, PermissionsMixin):
    email = models.EmailField(max_length=100, unique=True)
    first_name = models.CharField(max_length=100)
    last_name = models.CharField(max_length=100)
    is_admin = models.BooleanField(default=False)
    is_active = models.BooleanField(_('active'), default=False, help_text=_('Designates whether this user should be treated as active.'))
    is_staff = models.BooleanField(_('staff status'), default=False, help_text=_('Designates whether the user can log into this admin site.'))
    date_joined = models.DateTimeField(_('date joined'), default=timezone.now)
    clipboard_tree =  models.ForeignKey('ContentNode', null=True, blank=True, related_name='user_clipboard')
    preferences = models.TextField(default=DEFAULT_USER_PREFERENCES)

    objects = UserManager()
    USERNAME_FIELD = 'email'
    REQUIRED_FIELDS = ['first_name', 'last_name']

    def __unicode__(self):
        return self.email

    def email_user(self, subject, message, from_email=None, **kwargs):
        # msg = EmailMultiAlternatives(subject, message, from_email, [self.email])
        # msg.attach_alternative(kwargs["html_message"],"text/html")
        # msg.send()
        send_mail(subject, message, from_email, [self.email], **kwargs)

    def clean(self):
        super(User, self).clean()
        self.email = self.__class__.objects.normalize_email(self.email)

    def get_full_name(self):
        """
        Returns the first_name plus the last_name, with a space in between.
        """
        full_name = '%s %s' % (self.first_name, self.last_name)
        return full_name.strip()

    def get_short_name(self):
        "Returns the short name for the user."
        return self.first_name

    def save(self, *args, **kwargs):
        super(User, self).save(*args, **kwargs)
        if not self.clipboard_tree:
            self.clipboard_tree = ContentNode.objects.create(title=self.email + " clipboard", kind_id="topic", sort_order=0)
            self.clipboard_tree.save()
            self.save()

    class Meta:
        verbose_name = _("User")
        verbose_name_plural = _("Users")

class UUIDField(models.CharField):

    def __init__(self, *args, **kwargs):
        kwargs['max_length'] = 32
        super(UUIDField, self).__init__(*args, **kwargs)

    def get_default(self):
        result = super(UUIDField, self).get_default()
        if isinstance(result, uuid.UUID):
            result = result.hex
        return result

def file_on_disk_name(instance, filename):
    """
    Create a name spaced file path from the File obejct's checksum property.
    This path will be used to store the content copy

    :param instance: File (content File model)
    :param filename: str
    :return: str
    """
    return generate_file_on_disk_name(instance.checksum, filename)

def generate_file_on_disk_name(checksum, filename):
    """ Separated from file_on_disk_name to allow for simple way to check if has already exists """
    h = checksum
    basename, ext = os.path.splitext(filename)
    directory = os.path.join(settings.STORAGE_ROOT, h[0], h[1])
    if not os.path.exists(directory):
        os.makedirs(directory)
    return os.path.join(directory, h + ext.lower())

def generate_storage_url(filename):
    """ Returns place where file is stored """
    h, ext = os.path.splitext(filename)
    return "{}/{}/{}/{}".format(settings.STORAGE_URL.rstrip('/'), h[0], h[1], h + ext.lower())

class FileOnDiskStorage(FileSystemStorage):
    """
    Overrider FileSystemStorage's default save method to ignore duplicated file.
    """
    def get_available_name(self, name):
        return name

    def _save(self, name, content):
        if self.exists(name):
            # if the file exists, do not call the superclasses _save method
            logging.warn('Content copy "%s" already exists!' % name)
            return name
        return super(FileOnDiskStorage, self)._save(name, content)


class ChannelResourceSize(models.Model):
    tree_id = models.IntegerField()
    resource_size = models.IntegerField()

    pg_view_name = "contentcuration_channel_resource_sizes"
    file_table = "contentcuration_file"
    node_table = "contentcuration_contentnode"

    @classmethod
    def initialize_view(cls):
        sql = 'CREATE MATERIALIZED VIEW {view} AS '\
                'SELECT tree_id as id, tree_id, SUM("{file_table}"."file_size") AS '\
                '"resource_size" FROM "{node}" LEFT OUTER JOIN "{file_table}" ON '\
                '("{node}"."id" = "{file_table}"."contentnode_id") GROUP BY {node}.tree_id'\
                ' WITH DATA;'.format(view=cls.pg_view_name, file_table=cls.file_table, node=cls.node_table)
        with connection.cursor() as cursor:
            cursor.execute(sql)

    @classmethod
    def refresh_view(cls):
        sql = "REFRESH MATERIALIZED VIEW {}".format(cls.pg_view_name)
        with connection.cursor() as cursor:
            cursor.execute(sql)


    class Meta:
        managed = False
        db_table = "contentcuration_channel_resource_sizes"

class Channel(models.Model):
    """ Permissions come from association with organizations """
    id = UUIDField(primary_key=True, default=uuid.uuid4)
    name = models.CharField(max_length=200, blank=True)
    description = models.CharField(max_length=400, blank=True)
    version = models.IntegerField(default=0)
    thumbnail = models.TextField(blank=True, null=True)
    editors = models.ManyToManyField(
        settings.AUTH_USER_MODEL,
        related_name='editable_channels',
        verbose_name=_("editors"),
        help_text=_("Users with edit rights"),
        blank=True,
    )
    viewers = models.ManyToManyField(
        settings.AUTH_USER_MODEL,
        related_name='view_only_channels',
        verbose_name=_("viewers"),
        help_text=_("Users with view only rights"),
        blank=True,
    )
    language =  models.ForeignKey('Language', null=True, blank=True, related_name='channel_language')
    trash_tree =  models.ForeignKey('ContentNode', null=True, blank=True, related_name='channel_trash')
    clipboard_tree =  models.ForeignKey('ContentNode', null=True, blank=True, related_name='channel_clipboard')
    main_tree =  models.ForeignKey('ContentNode', null=True, blank=True, related_name='channel_main')
    staging_tree =  models.ForeignKey('ContentNode', null=True, blank=True, related_name='channel_staging')
    previous_tree =  models.ForeignKey('ContentNode', null=True, blank=True, related_name='channel_previous')
    bookmarked_by = models.ManyToManyField(
        settings.AUTH_USER_MODEL,
        related_name='bookmarked_channels',
        verbose_name=_("bookmarked by"),
    )
    deleted = models.BooleanField(default=False, db_index=True)
    public = models.BooleanField(default=False, db_index=True)

    # Fields specific to content generated by Ricecooker
    source_id = models.CharField(max_length=200, blank=True, null=True)
    source_domain = models.CharField(max_length=300, blank=True, null=True)
    ricecooker_version = models.CharField(max_length=100, blank=True, null=True)


    def get_resource_size(self):
        # TODO: Add this back in once query filters out duplicated checksums
        size = ChannelResourceSize.objects.filter(id=self.main_tree.tree_id).first()
        if size:
            return size.resource_size
        return 0

        # descendants = self.main_tree.get_descendants().prefetch_related('assessment_items')
        # size_q = File.objects.select_related('contentnode').select_related('assessment_item')\
        #         .filter(Q(contentnode_id__in=descendants.values_list('id', flat=True)) | Q(assessment_item_id__in=descendants.values_list('assessment_items__id', flat=True)))\
        #         .values('checksum', 'file_size').distinct().aggregate(resource_size=Sum('file_size'))
        # return size_q['resource_size'] or 0

    def save(self, *args, **kwargs):
        original_node = None
        if self.pk and Channel.objects.filter(pk=self.pk).exists():
            original_node = Channel.objects.get(pk=self.pk)

        super(Channel, self).save(*args, **kwargs)

        # Check if original thumbnail is no longer referenced
        if original_node and original_node.thumbnail and 'static' not in original_node.thumbnail:
            filename, ext = os.path.splitext(original_node.thumbnail)
            delete_empty_file_reference(filename, ext[1:])

        if not self.main_tree:
            self.main_tree = ContentNode.objects.create(
                title=self.name,
                kind_id=content_kinds.TOPIC,
                sort_order=0,
                content_id=self.id,
                node_id=self.id,
            )
            self.main_tree.save()
            self.save()
        elif self.main_tree.title != self.name:
            self.main_tree.title = self.name
            self.main_tree.save()

        if not self.trash_tree:
            self.trash_tree = ContentNode.objects.create(
                title=self.name,
                kind_id=content_kinds.TOPIC,
                sort_order=0,
                content_id=self.id,
                node_id=self.id,
            )
            self.trash_tree.save()
            self.save()
        elif self.trash_tree.title != self.name:
            self.trash_tree.title = self.name
            self.trash_tree.save()

    class Meta:
        verbose_name = _("Channel")
        verbose_name_plural = _("Channels")

class ContentTag(models.Model):
    id = UUIDField(primary_key=True, default=uuid.uuid4)
    tag_name = models.CharField(max_length=30)
    channel = models.ForeignKey('Channel', related_name='tags', blank=True, null=True, db_index=True)

    def __str__(self):
        return self.tag_name

    class Meta:
        unique_together = ['tag_name', 'channel']

def delegate_manager(method):
    """
    Delegate method calls to base manager, if exists.
    """
    @functools.wraps(method)
    def wrapped(self, *args, **kwargs):
        if self._base_manager:
            return getattr(self._base_manager, method.__name__)(*args, **kwargs)
        return method(self, *args, **kwargs)
    return wrapped

class License(models.Model):
    """
    Normalize the license of ContentNode model
    """
    license_name = models.CharField(max_length=50)
    license_url = models.URLField(blank=True)
    license_description = models.TextField(blank=True)
    exists = models.BooleanField(
        default=False,
        verbose_name=_("license exists"),
        help_text=_("Tells whether or not a content item is licensed to share"),
    )

    def __str__(self):
        return self.license_name

class ContentNode(MPTTModel, models.Model):
    """
    By default, all nodes have a title and can be used as a topic.
    """
    # The id should be the same between the content curation server and Kolibri.
    id = UUIDField(primary_key=True, default=uuid.uuid4)

    # the content_id is used for tracking a user's interaction with a piece of
    # content, in the face of possibly many copies of that content. When a user
    # interacts with a piece of content, all substantially similar pieces of
    # content should be marked as such as well. We track these "substantially
    # similar" types of content by having them have the same content_id.
    content_id = UUIDField(primary_key=False, default=uuid.uuid4, editable=False)
    node_id = UUIDField(primary_key=False, default=uuid.uuid4, editable=False)

    # TODO: disallow nulls once existing models have been set
    original_channel_id = UUIDField(primary_key=False, editable=False, null=True, db_index=True) # Original channel copied from
    source_channel_id = UUIDField(primary_key=False, editable=False, null=True) # Immediate channel copied from
    original_source_node_id = UUIDField(primary_key=False, editable=False, null=True) # Original node_id of node copied from (TODO: original_node_id clashes with original_node field - temporary)
    source_node_id = UUIDField(primary_key=False, editable=False, null=True) # Immediate node_id of node copied from

    # Fields specific to content generated by Ricecooker
    source_id = models.CharField(max_length=200, blank=True, null=True)
    source_domain = models.CharField(max_length=300, blank=True, null=True)

    title = models.CharField(max_length=200)
    description = models.TextField(blank=True)
    kind = models.ForeignKey('ContentKind', related_name='contentnodes', db_index=True)
    license = models.ForeignKey('License', null=True, default=settings.DEFAULT_LICENSE)
    license_description = models.CharField(max_length=400, null=True, blank=True)
    prerequisite = models.ManyToManyField('self', related_name='is_prerequisite_of', through='PrerequisiteContentRelationship', symmetrical=False, blank=True)
    is_related = models.ManyToManyField('self', related_name='relate_to', through='RelatedContentRelationship', symmetrical=False, blank=True)
    parent = TreeForeignKey('self', null=True, blank=True, related_name='children', db_index=True)
    tags = models.ManyToManyField(ContentTag, symmetrical=False, related_name='tagged_content', blank=True)
    sort_order = models.FloatField(max_length=50, default=1, verbose_name=_("sort order"), help_text=_("Ascending, lowest number shown first"))
    copyright_holder = models.CharField(max_length=200, null=True, blank=True, default="", help_text=_("Organization of person who holds the essential rights"))
    cloned_source = TreeForeignKey('self', on_delete=models.SET_NULL, null=True, blank=True, related_name='clones')
    original_node = TreeForeignKey('self', on_delete=models.SET_NULL, null=True, blank=True, related_name='duplicates')

    created = models.DateTimeField(auto_now_add=True, verbose_name=_("created"))
    modified = models.DateTimeField(auto_now=True, verbose_name=_("modified"))
    published = models.BooleanField(default=False)

    changed = models.BooleanField(default=True, db_index=True)
    extra_fields = models.TextField(blank=True, null=True)
    author = models.CharField(max_length=200, blank=True, default="", help_text=_("Person who created content"), null=True)

    objects = TreeManager()

    def get_original_node(self):
<<<<<<< HEAD
        key = "original_channel_{}".format(self.pk)
        cached_data = cache.get(key)
        if cached_data:
            return cached_data
        original_node = None
        if self.original_channel_id and self.original_source_node_id:
            current_channel = self.get_channel()
            if current_channel and self.original_channel_id == current_channel.pk:
                original_node = self
            else:
                original_channel = Channel.objects.get(pk=self.original_channel_id)
                original_node = original_channel.main_tree.get_descendants().filter(node_id=self.original_source_node_id).first() or self
        else:
            original_node = self.original_node or self
        cache.set(key, original_node, None)
        return original_node

    def get_associated_presets(self):
        key = "associated_presets_{}".format(self.kind_id)
        cached_data = cache.get(key)
        if cached_data:
            return cached_data
        presets = FormatPreset.objects.filter(kind=self.kind).values()
        cache.set(key, presets, None)
        return presets
=======

        if self.original_node:
            return self.original_node

        if self.original_channel_id and self.original_source_node_id:
            original_channel = Channel.objects.get(pk=self.original_channel_id)
            return original_channel.main_tree.get_descendants().filter(node_id=self.original_source_node_id).first() or self

        return self

>>>>>>> 3cc91fab

    def get_channel(self):
        root = self.get_root()
        channel = root.channel_main or root.channel_trash or root.channel_language or root.channel_previous
        if channel:
            return channel.first()
        return channel

    def save(self, *args, **kwargs):
        # Detect if node has been moved to another tree
        if self.pk and ContentNode.objects.filter(pk=self.pk).exists():
            original = ContentNode.objects.get(pk=self.pk)
            if original.parent and original.parent_id != self.parent_id and not original.parent.changed:
                original.parent.changed = True
                original.parent.save()

        super(ContentNode, self).save(*args, **kwargs)

        post_save_changes = False
        if self.original_node is None:
            self.original_node = self
            post_save_changes = True
        if self.cloned_source is None:
            self.cloned_source = self
            post_save_changes = True

        if self.original_channel_id is None and self.get_channel():
            self.original_channel_id = self.get_channel().id
            post_save_changes = True
        if self.source_channel_id is None and self.get_channel():
            self.source_channel_id = self.get_channel().id
            post_save_changes = True

        if self.original_source_node_id is None:
            self.original_source_node_id = self.node_id
            post_save_changes = True
        if self.source_node_id is None:
            self.source_node_id = self.node_id
            post_save_changes = True

        if post_save_changes:
            self.save()

    class MPTTMeta:
        order_insertion_by = ['sort_order']

    class Meta:
        verbose_name = _("Topic")
        verbose_name_plural = _("Topics")
        # Do not allow two nodes with the same name on the same level
        #unique_together = ('parent', 'title')

class ContentKind(models.Model):
    kind = models.CharField(primary_key=True, max_length=200, choices=content_kinds.choices)

    def __str__(self):
        return self.kind

class FileFormat(models.Model):
    extension = models.CharField(primary_key=True, max_length=40, choices=file_formats.choices)
    mimetype = models.CharField(max_length=200, blank=True)

    def __str__(self):
        return self.extension

class FormatPreset(models.Model):
    id = models.CharField(primary_key=True, max_length=150, choices=format_presets.choices)
    readable_name = models.CharField(max_length=400)
    multi_language = models.BooleanField(default=False)
    supplementary = models.BooleanField(default=False)
    thumbnail = models.BooleanField(default=False)
    subtitle = models.BooleanField(default=False)
    display = models.BooleanField(default=True) # Render on client side
    order = models.IntegerField(default=0)
    kind = models.ForeignKey(ContentKind, related_name='format_presets', null=True)
    allowed_formats = models.ManyToManyField(FileFormat, blank=True)

    def __str__(self):
        return self.id

class Language(models.Model):
    id = models.CharField(max_length=7, primary_key=True)
    lang_code = models.CharField(max_length=3, db_index=True)
    lang_subcode = models.CharField(max_length=3, db_index=True, blank=True, null=True)
    readable_name = models.CharField(max_length=100, blank=True)
    native_name = models.CharField(max_length=100, blank=True)

    def ietf_name(self):
        return "{code}-{subcode}".format(code=self.lang_code, subcode=self.lang_subcode) if self.lang_subcode else self.lang_code

    def __str__(self):
        return self.ietf_name()

class AssessmentItem(models.Model):
    type = models.CharField(max_length=50, default="multiplechoice")
    question = models.TextField(blank=True)
    hints = models.TextField(default="[]")
    answers = models.TextField(default="[]")
    order = models.IntegerField(default=1)
    contentnode = models.ForeignKey('ContentNode', related_name="assessment_items", blank=True, null=True, db_index=True)
    assessment_id = UUIDField(primary_key=False, default=uuid.uuid4, editable=False)
    raw_data = models.TextField(blank=True)
    source_url = models.CharField(max_length=400, blank=True, null=True)
    randomize = models.BooleanField(default=False)
    deleted = models.BooleanField(default=False)

class File(models.Model):
    """
    The bottom layer of the contentDB schema, defines the basic building brick for content.
    Things it can represent are, for example, mp4, avi, mov, html, css, jpeg, pdf, mp3...
    """
    id = UUIDField(primary_key=True, default=uuid.uuid4)
    checksum = models.CharField(max_length=400, blank=True, db_index=True)
    file_size = models.IntegerField(blank=True, null=True)
    file_on_disk = models.FileField(upload_to=file_on_disk_name, storage=FileOnDiskStorage(), max_length=500, blank=True)
    contentnode = models.ForeignKey(ContentNode, related_name='files', blank=True, null=True, db_index=True)
    assessment_item = models.ForeignKey(AssessmentItem, related_name='files', blank=True, null=True, db_index=True)
    file_format = models.ForeignKey(FileFormat, related_name='files', blank=True, null=True, db_index=True)
    preset = models.ForeignKey(FormatPreset, related_name='files', blank=True, null=True, db_index=True)
    language = models.ForeignKey(Language, related_name='files', blank=True, null=True)
    original_filename = models.CharField(max_length=255, blank=True)
    source_url = models.CharField(max_length=400, blank=True, null=True)

    class Admin:
        pass

    def __str__(self):
        return '{checksum}{extension}'.format(checksum=self.checksum, extension='.' + self.file_format.extension)

    def save(self, *args, **kwargs):
        """
        Overrider the default save method.
        If the file_on_disk FileField gets passed a content copy:
            1. generate the MD5 from the content copy
            2. fill the other fields accordingly
        """
        if self.file_on_disk:  # if file_on_disk is supplied, hash out the file
            if self.checksum is None or self.checksum == "":
                md5 = hashlib.md5()
                for chunk in self.file_on_disk.chunks():
                    md5.update(chunk)

                self.checksum = md5.hexdigest()
                self.file_size = self.file_on_disk.size
                self.extension = os.path.splitext(self.file_on_disk.name)[1]
        super(File, self).save(*args, **kwargs)

@receiver(models.signals.post_delete, sender=File)
def auto_delete_file_on_delete(sender, instance, **kwargs):
    """
    Deletes file from filesystem if no other File objects are referencing the same file on disk
    when corresponding `File` object is deleted.
    Be careful! we don't know if this will work when perform bash delete on File obejcts.
    """
    delete_empty_file_reference(instance.checksum, instance.file_format.extension)

def delete_empty_file_reference(checksum, extension):
    filename = checksum + '.' + extension
    if not File.objects.filter(checksum=checksum).exists() and not Channel.objects.filter(thumbnail=filename).exists():
        file_on_disk_path = generate_file_on_disk_name(checksum, filename)
        if os.path.isfile(file_on_disk_path):
            os.remove(file_on_disk_path)

class PrerequisiteContentRelationship(models.Model):
    """
    Predefine the prerequisite relationship between two ContentNode objects.
    """
    target_node = models.ForeignKey(ContentNode, related_name='%(app_label)s_%(class)s_target_node')
    prerequisite = models.ForeignKey(ContentNode, related_name='%(app_label)s_%(class)s_prerequisite')

    class Meta:
        unique_together = ['target_node', 'prerequisite']

    def clean(self, *args, **kwargs):
        # self reference exception
        if self.target_node == self.prerequisite:
            raise IntegrityError('Cannot self reference as prerequisite.')
        # immediate cyclic exception
        elif PrerequisiteContentRelationship.objects.using(self._state.db)\
                .filter(target_node=self.prerequisite, prerequisite=self.target_node):
            raise IntegrityError(
                'Note: Prerequisite relationship is directional! %s and %s cannot be prerequisite of each other!'
                % (self.target_node, self.prerequisite))
        # distant cyclic exception
        # elif <this is a nice to have exception, may implement in the future when the priority raises.>
        #     raise Exception('Note: Prerequisite relationship is acyclic! %s and %s forms a closed loop!' % (self.target_node, self.prerequisite))
        super(PrerequisiteContentRelationship, self).clean(*args, **kwargs)

    def save(self, *args, **kwargs):
        self.full_clean()
        super(PrerequisiteContentRelationship, self).save(*args, **kwargs)



class RelatedContentRelationship(models.Model):
    """
    Predefine the related relationship between two ContentNode objects.
    """
    contentnode_1 = models.ForeignKey(ContentNode, related_name='%(app_label)s_%(class)s_1')
    contentnode_2 = models.ForeignKey(ContentNode, related_name='%(app_label)s_%(class)s_2')

    class Meta:
        unique_together = ['contentnode_1', 'contentnode_2']

    def save(self, *args, **kwargs):
        # self reference exception
        if self.contentnode_1 == self.contentnode_2:
            raise IntegrityError('Cannot self reference as related.')
        # handle immediate cyclic
        elif RelatedContentRelationship.objects.using(self._state.db)\
                .filter(contentnode_1=self.contentnode_2, contentnode_2=self.contentnode_1):
            return  # silently cancel the save
        super(RelatedContentRelationship, self).save(*args, **kwargs)

class Exercise(models.Model):
    contentnode = models.ForeignKey('ContentNode', related_name="exercise", null=True)
    mastery_model = models.CharField(max_length=200, default=exercises.DO_ALL, choices=exercises.MASTERY_MODELS)

class Invitation(models.Model):
    """ Invitation to edit channel """
    id = UUIDField(primary_key=True, default=uuid.uuid4)
    invited = models.ForeignKey(settings.AUTH_USER_MODEL, on_delete=models.SET_NULL, null=True, related_name='sent_to')
    share_mode = models.CharField(max_length=50, default='edit')
    email = models.EmailField(max_length=100, null=True)
    sender = models.ForeignKey(settings.AUTH_USER_MODEL, on_delete=models.SET_NULL, related_name='sent_by', null=True)
    channel = models.ForeignKey('Channel', on_delete=models.SET_NULL, null=True, related_name='pending_editors')
    first_name = models.CharField(max_length=100, default='Guest')
    last_name = models.CharField(max_length=100, blank=True, null=True)

    class Meta:
        verbose_name = _("Invitation")
        verbose_name_plural = _("Invitations")<|MERGE_RESOLUTION|>--- conflicted
+++ resolved
@@ -378,19 +378,17 @@
     objects = TreeManager()
 
     def get_original_node(self):
-<<<<<<< HEAD
         key = "original_channel_{}".format(self.pk)
         cached_data = cache.get(key)
         if cached_data:
             return cached_data
-        original_node = None
-        if self.original_channel_id and self.original_source_node_id:
-            current_channel = self.get_channel()
-            if current_channel and self.original_channel_id == current_channel.pk:
-                original_node = self
-            else:
-                original_channel = Channel.objects.get(pk=self.original_channel_id)
-                original_node = original_channel.main_tree.get_descendants().filter(node_id=self.original_source_node_id).first() or self
+
+        original_node = self
+        if self.original_node:
+            original_node = self.original_node
+        elif self.original_channel_id and self.original_source_node_id:
+            original_channel = Channel.objects.get(pk=self.original_channel_id)
+            original_node = original_channel.main_tree.get_descendants().filter(node_id=self.original_source_node_id).first() or self
         else:
             original_node = self.original_node or self
         cache.set(key, original_node, None)
@@ -404,18 +402,6 @@
         presets = FormatPreset.objects.filter(kind=self.kind).values()
         cache.set(key, presets, None)
         return presets
-=======
-
-        if self.original_node:
-            return self.original_node
-
-        if self.original_channel_id and self.original_source_node_id:
-            original_channel = Channel.objects.get(pk=self.original_channel_id)
-            return original_channel.main_tree.get_descendants().filter(node_id=self.original_source_node_id).first() or self
-
-        return self
-
->>>>>>> 3cc91fab
 
     def get_channel(self):
         root = self.get_root()
