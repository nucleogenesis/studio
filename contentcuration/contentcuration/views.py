--- conflicted
+++ resolved
@@ -187,19 +187,13 @@
 
         try:
             channel_id = data["channel_id"]
-<<<<<<< HEAD
 
         except KeyError:
             raise ObjectDoesNotExist("Missing attribute from data: {}".format(data))
 
-        call_command("exportchannel", channel_id, 1)
-=======
-        except KeyError:
-            raise ObjectDoesNotExist("Missing attribute from data: {}".format(data))
-
         call_command("exportchannel", channel_id)
->>>>>>> 7d35d47a
 
         return HttpResponse(json.dumps({
-            "success": True
+            "success": True,
+            "channel": channel_id
         }))