import json
import logging
from django.http import HttpResponse, HttpResponseBadRequest, HttpResponseNotFound, HttpResponseForbidden
from django.views.decorators.csrf import csrf_exempt
from django.shortcuts import render, get_object_or_404, redirect
from django.conf import settings
from django.contrib.auth.decorators import login_required
from django.core.cache import cache
from django.core.management import call_command
from django.core.exceptions import ObjectDoesNotExist, PermissionDenied
from django.db.models import Q, Case, When, Value, IntegerField, F
from django.core.urlresolvers import reverse_lazy
from rest_framework.renderers import JSONRenderer
from contentcuration.api import check_supported_browsers, add_editor_to_channel, activate_channel, get_staged_diff
from contentcuration.models import VIEW_ACCESS, Language, Channel, License, FileFormat, FormatPreset, ContentKind, ContentNode, Invitation, User, SecretToken, StagedFile
from contentcuration.serializers import LanguageSerializer, AltChannelListSerializer, RootNodeSerializer, ChannelListSerializer, ChannelSerializer, PublicChannelSerializer, SimplifiedChannelListSerializer, LicenseSerializer, FileFormatSerializer, FormatPresetSerializer, ContentKindSerializer, CurrentUserSerializer, UserChannelListSerializer, InvitationSerializer
from contentcuration.utils.messages import get_messages
from rest_framework.authentication import SessionAuthentication, BasicAuthentication, TokenAuthentication
from rest_framework.permissions import IsAuthenticated, AllowAny
from rest_framework.decorators import api_view, authentication_classes, permission_classes

def base(request):
    if not check_supported_browsers(request.META.get('HTTP_USER_AGENT')):
        return redirect(reverse_lazy('unsupported_browser'))
    if request.user.is_authenticated():
        return redirect('channels')
    else:
        return redirect('accounts/login')


def health(request):
    return HttpResponse("500")


def unsupported_browser(request):
    return render(request, 'unsupported_browser.html')


def unauthorized(request):
    return render(request, 'unauthorized.html')


def staging_not_found(request):
    return render(request, 'staging_not_found.html')


def get_or_set_cached_constants(constant, serializer):
    cached_data = cache.get(constant.__name__)
    if cached_data:
        return cached_data
    constant_objects = constant.objects.all()
    constant_serializer = serializer(constant_objects, many=True)
    constant_data = JSONRenderer().render(constant_serializer.data)
    cache.set(constant.__name__, constant_data, None)
    return constant_data


def redirect_to_channel(request, channel_id):
    channel = Channel.objects.get(pk=channel_id)
    if channel.editors.filter(pk=request.user.pk).exists():
        return redirect(reverse_lazy('channel', kwargs={'channel_id': channel_id}))
    elif channel.viewers.filter(pk=request.user.pk).exists() or channel.public:
        return redirect(reverse_lazy('channel_view_only', kwargs={'channel_id': channel_id}))
    return redirect(reverse_lazy('unauthorized'))


def redirect_to_channel_edit(request, channel_id):
    return redirect(reverse_lazy('channel', kwargs={'channel_id': channel_id}))


def redirect_to_channel_view(request, channel_id):
    return redirect(reverse_lazy('channel_view_only', kwargs={'channel_id': channel_id}))


def channel_page(request, channel, allow_edit=False, staging=False):
    channel_serializer = ChannelSerializer(channel)
    channel_list = Channel.objects.select_related('main_tree').prefetch_related('editors').prefetch_related('viewers')\
                          .exclude(id=channel.pk).filter(Q(deleted=False) & (Q(editors=request.user) | Q(viewers=request.user)))\
                          .annotate(is_view_only=Case(When(editors=request.user, then=Value(0)), default=Value(1), output_field=IntegerField()))\
                          .distinct().values("id", "name", "is_view_only").order_by('name')

    fileformats = get_or_set_cached_constants(FileFormat, FileFormatSerializer)
    licenses = get_or_set_cached_constants(License, LicenseSerializer)
    formatpresets = get_or_set_cached_constants(FormatPreset, FormatPresetSerializer)
    contentkinds = get_or_set_cached_constants(ContentKind, ContentKindSerializer)
    languages = get_or_set_cached_constants(Language, LanguageSerializer)

    token = None
    if channel.secret_tokens.filter(is_primary=True).exists():
        token = channel.secret_tokens.filter(is_primary=True).first().token
        token = token[:5] + "-" + token[5:]

    json_renderer = JSONRenderer()
    return render(request, 'channel_edit.html', {"allow_edit": allow_edit,
                                                 "staging": staging,
                                                 "is_public": channel.public,
                                                 "channel": json_renderer.render(channel_serializer.data),
                                                 "channel_id": channel.pk,
                                                 "channel_name": channel.name,
                                                 "channel_list": channel_list,
                                                 "fileformat_list": fileformats,
                                                 "license_list": licenses,
                                                 "fpreset_list": formatpresets,
                                                 "ckinds_list": contentkinds,
                                                 "langs_list": languages,
                                                 "current_user": json_renderer.render(CurrentUserSerializer(request.user).data),
                                                 "preferences": channel.preferences,
                                                 "messages": get_messages(),
                                                 "primary_token": token or channel.pk,
                                                 "title": settings.DEFAULT_TITLE,
                                                })


@login_required
@authentication_classes((SessionAuthentication, BasicAuthentication, TokenAuthentication))
@permission_classes((IsAuthenticated,))
def channel_list(request):
    if not check_supported_browsers(request.META.get('HTTP_USER_AGENT')):
        return redirect(reverse_lazy('unsupported_browser'))

    languages = get_or_set_cached_constants(Language, LanguageSerializer)

    return render(request, 'channel_list.html', {"channel_name": False,
                                                 "current_user": JSONRenderer().render(UserChannelListSerializer(request.user).data),
                                                 "user_preferences": request.user.preferences,
                                                 "langs_list": languages,
                                                 "messages": get_messages(),
                                                })


@api_view(['GET'])
@authentication_classes((SessionAuthentication, BasicAuthentication, TokenAuthentication))
@permission_classes((IsAuthenticated,))
def get_user_channels(request):
    channel_list = Channel.objects.prefetch_related('editors').prefetch_related('viewers').filter(Q(deleted=False) & (Q(editors=request.user.pk) | Q(viewers=request.user.pk)))\
                    .annotate(is_view_only=Case(When(editors=request.user, then=Value(0)),default=Value(1),output_field=IntegerField()))
    channel_serializer = ChannelListSerializer(channel_list, many=True)

    return HttpResponse(JSONRenderer().render(channel_serializer.data))

@api_view(['GET'])
@authentication_classes((SessionAuthentication, BasicAuthentication, TokenAuthentication))
@permission_classes((IsAuthenticated,))
def get_user_bookmarked_channels(request):
    bookmarked_channels = request.user.bookmarked_channels.exclude(deleted=True)\
                            .select_related('main_tree').prefetch_related('editors')\
                            .defer('trash_tree', 'clipboard_tree', 'staging_tree', 'chef_tree', 'previous_tree', 'viewers')
    return HttpResponse(JSONRenderer().render(AltChannelListSerializer(bookmarked_channels, many=True).data))


@api_view(['GET'])
@authentication_classes((SessionAuthentication, BasicAuthentication, TokenAuthentication))
@permission_classes((IsAuthenticated,))
def get_user_edit_channels(request):
    edit_channels = request.user.editable_channels.exclude(deleted=True)\
                    .select_related('main_tree').prefetch_related('editors')\
                    .defer('trash_tree', 'clipboard_tree', 'staging_tree', 'chef_tree', 'previous_tree', 'viewers')
    return HttpResponse(JSONRenderer().render(AltChannelListSerializer(edit_channels, many=True).data))

@api_view(['GET'])
@authentication_classes((SessionAuthentication, BasicAuthentication, TokenAuthentication))
@permission_classes((IsAuthenticated,))
def get_user_public_channels(request):
    channels = Channel.objects.filter(public=True)\
                    .exclude(deleted=True)\
                    .select_related('main_tree').prefetch_related('editors')\
                    .defer('trash_tree', 'clipboard_tree', 'staging_tree', 'chef_tree', 'previous_tree', 'viewers')
    return HttpResponse(JSONRenderer().render(AltChannelListSerializer(channels, many=True).data))

@api_view(['GET'])
@authentication_classes((SessionAuthentication, BasicAuthentication, TokenAuthentication))
@permission_classes((IsAuthenticated,))
def get_user_view_channels(request):
    edit_channels = request.user.view_only_channels.exclude(deleted=True)\
                    .select_related('main_tree').prefetch_related('editors')\
                    .defer('trash_tree', 'clipboard_tree', 'staging_tree', 'chef_tree', 'previous_tree', 'viewers')
    return HttpResponse(JSONRenderer().render(AltChannelListSerializer(edit_channels, many=True).data))

@authentication_classes((SessionAuthentication, BasicAuthentication, TokenAuthentication))
@permission_classes((IsAuthenticated,))
def get_user_pending_channels(request):
    pending_list = Invitation.objects.select_related('channel', 'sender').filter(invited=request.user)
    invitation_serializer = InvitationSerializer(pending_list, many=True)

    return HttpResponse(JSONRenderer().render(invitation_serializer.data))


@login_required
@authentication_classes((SessionAuthentication, BasicAuthentication, TokenAuthentication))
@permission_classes((IsAuthenticated,))
def channel(request, channel_id):
    # Check if browser is supported
    if not check_supported_browsers(request.META.get('HTTP_USER_AGENT')):
        return redirect(reverse_lazy('unsupported_browser'))

    channel = get_object_or_404(Channel, id=channel_id, deleted=False)

    # Check user has permission to view channel
    if not channel.editors.filter(id=request.user.id).exists() and not request.user.is_admin:
        return redirect(reverse_lazy('channel_view_only', kwargs={'channel_id': channel_id}))

    return channel_page(request, channel, allow_edit=True)


@login_required
@authentication_classes((SessionAuthentication, BasicAuthentication, TokenAuthentication))
@permission_classes((IsAuthenticated,))
def channel_view_only(request, channel_id):
    # Check if browser is supported
    if not check_supported_browsers(request.META.get('HTTP_USER_AGENT')):
        return redirect(reverse_lazy('unsupported_browser'))

    channel = get_object_or_404(Channel, id=channel_id, deleted=False)

    # Check user has permission to view channel
    if not channel.public and not channel.editors.filter(id=request.user.id).exists() and not channel.viewers.filter(id=request.user.id).exists() and not request.user.is_admin:
        return redirect(reverse_lazy('unauthorized'))

    return channel_page(request, channel)


@login_required
@authentication_classes((SessionAuthentication, BasicAuthentication, TokenAuthentication))
@permission_classes((IsAuthenticated,))
def channel_staging(request, channel_id):
    # Check if browser is supported
    if not check_supported_browsers(request.META.get('HTTP_USER_AGENT')):
        return redirect(reverse_lazy('unsupported_browser'))

    channel = get_object_or_404(Channel, id=channel_id, deleted=False)

    # Check user has permission to edit channel
    if not channel.editors.filter(id=request.user.id).exists() and not request.user.is_admin:
        return redirect(reverse_lazy('unauthorized'))

    if not channel.staging_tree:
        return redirect(reverse_lazy('staging_not_found'))

    return channel_page(request, channel, allow_edit=True, staging=True)


@csrf_exempt
@authentication_classes((SessionAuthentication, BasicAuthentication, TokenAuthentication))
@permission_classes((IsAuthenticated,))
def publish_channel(request):
    logging.debug("Entering the publish_channel endpoint")
    if request.method != 'POST':
        return HttpResponseBadRequest("Only POST requests are allowed on this endpoint.")
    else:
        data = json.loads(request.body)

        try:
            channel_id = data["channel_id"]
            request.user.can_edit(channel_id)
        except KeyError:
            raise ObjectDoesNotExist("Missing attribute from data: {}".format(data))

<<<<<<< HEAD
        call_command("exportchannel", channel_id, user_id=request.user.pk)

=======
        call_command("exportchannel", channel_id)
>>>>>>> 4e39e42f
        return HttpResponse(json.dumps({
            "success": True,
            "channel": channel_id
        }))


@authentication_classes((TokenAuthentication, SessionAuthentication))
@permission_classes((IsAuthenticated,))
def accessible_channels(request):
    if request.method == 'POST':
        data = json.loads(request.body)
        accessible_list = ContentNode.objects.filter(
            pk__in=Channel.objects.select_related('main_tree')
            .filter(Q(deleted=False) & (Q(editors=request.user) | Q(viewers=request.user)))
            .exclude(pk=data["channel_id"]).values_list('main_tree_id', flat=True)
        )
        return HttpResponse(JSONRenderer().render(RootNodeSerializer(accessible_list, many=True).data))


def accept_channel_invite(request):
    if request.method == 'POST':
        data = json.loads(request.body)
        invitation = Invitation.objects.get(pk=data['invitation_id'])
        channel = invitation.channel
        channel.is_view_only = invitation.share_mode == VIEW_ACCESS
        channel_serializer = ChannelListSerializer(channel)
        add_editor_to_channel(invitation)

        return HttpResponse(JSONRenderer().render(channel_serializer.data))


def activate_channel_endpoint(request):
    if request.method == 'POST':
        data = json.loads(request.body)
        channel = Channel.objects.get(pk=data['channel_id'])
        try:
            activate_channel(channel, request.user)
        except PermissionDenied as e:
            return HttpResponseForbidden(str(e))

        return HttpResponse(json.dumps({"success": True}))


def get_staged_diff_endpoint(request):
    if request.method == 'POST':
        return HttpResponse(json.dumps(get_staged_diff(json.loads(request.body)['channel_id'])))


@api_view(['GET'])
@permission_classes((AllowAny,))
def get_channel_name_by_id(request, channel_id):
    """ Endpoint: /public/channel/<channel_id> """
    try:
        channel = Channel.objects.get(pk=channel_id)
        return HttpResponse(json.dumps({"name": channel.name, "description": channel.description, "version": channel.version}))
    except ObjectDoesNotExist:
        return HttpResponseNotFound('Channel with id {} not found'.format(channel_id))

@authentication_classes((SessionAuthentication, BasicAuthentication, TokenAuthentication))
@permission_classes((IsAuthenticated,))
def add_bookmark(request):
    if request.method == 'POST':
        data = json.loads(request.body)

        try:
            user = User.objects.get(pk=data["user_id"])
            channel = Channel.objects.get(pk=data["channel_id"])
            channel.bookmarked_by.add(user)
            channel.save()

            return HttpResponse(json.dumps({"success": True}))
        except ObjectDoesNotExist:
            return HttpResponseNotFound('Channel with id {} not found'.format(data["channel_id"]))

@authentication_classes((SessionAuthentication, BasicAuthentication, TokenAuthentication))
@permission_classes((IsAuthenticated,))
def remove_bookmark(request):
    if request.method == 'POST':
        data = json.loads(request.body)

        try:
            user = User.objects.get(pk=data["user_id"])
            channel = Channel.objects.get(pk=data["channel_id"])
            channel.bookmarked_by.remove(user)
            channel.save()

            return HttpResponse(json.dumps({"success": True}))
        except ObjectDoesNotExist:
            return HttpResponseNotFound('Channel with id {} not found'.format(data["channel_id"]))

@authentication_classes((SessionAuthentication, BasicAuthentication, TokenAuthentication))
@permission_classes((IsAuthenticated,))
def set_channel_priority(request):
    if request.method == 'POST':
        data = json.loads(request.body)

        try:
            channel = Channel.objects.get(pk=data["channel_id"])
            channel.priority = data["priority"]
            channel.save()

            return HttpResponse(json.dumps({"success": True}))
        except ObjectDoesNotExist:
            return HttpResponseNotFound('Channel with id {} not found'.format(data["channel_id"]))

@api_view(['GET'])
@permission_classes((AllowAny,))
def get_public_channel_list(request):
    try:
        keyword = request.query_params.get('keyword', '').strip()
        language_id = request.query_params.get('language', '').strip()
        token = request.query_params.get('token', '').strip().replace('-', '')
        thumbnail = 1 if request.query_params.get('thumbnails') == 'true' else 0
        channels = None

        if token != '':
            channels = Channel.objects.prefetch_related('secret_tokens').filter(Q(public=True) | Q(secret_tokens__contains=token))
        else:
            channels = Channel.objects.filter(public=True)

        if keyword != '':
            channels = channels.prefetch_related('tags').filter(Q(name__icontains=keyword) | Q(description__icontains=keyword) | Q(tags__tag_name__icontains=keyword))

        if language_id != '':
            channels = channels.select_related('language').filter(Q(language__id__icontains=language_id))


        channel_list = channels.annotate(render_thumbnail=Value(thumbnail, output_field=IntegerField()))\
                        .order_by("-priority")\
                        .distinct()
        return HttpResponse(json.dumps(PublicChannelSerializer(channel_list, many=True).data))
    except ObjectDoesNotExist:
        return HttpResponseNotFound('Channel with token {} not found'.format(token))<|MERGE_RESOLUTION|>--- conflicted
+++ resolved
@@ -255,12 +255,7 @@
         except KeyError:
             raise ObjectDoesNotExist("Missing attribute from data: {}".format(data))
 
-<<<<<<< HEAD
         call_command("exportchannel", channel_id, user_id=request.user.pk)
-
-=======
-        call_command("exportchannel", channel_id)
->>>>>>> 4e39e42f
         return HttpResponse(json.dumps({
             "success": True,
             "channel": channel_id
