--- conflicted
+++ resolved
@@ -176,18 +176,17 @@
         file_object = File(file_on_disk=DjFile(request.FILES.values()[0]), file_format_id=ext[1:], original_filename = original_filename, contentnode=new_node, file_size=size)
         file_object.save()
         if kind.pk == content_kinds.VIDEO:
-<<<<<<< HEAD
-=======
-            if preferences.get('auto_derive_video_thumbnail'):
-                extract_thumbnail_wrapper(file_object)
->>>>>>> 9b1291a9
             file_object.preset_id = guess_video_preset_by_resolution(str(file_object.file_on_disk))
         elif presets.filter(supplementary=False).count() == 1:
             file_object.preset = presets.filter(supplementary=False).first()
 
         file_object.save()
 
-        generate_thumbnail_from_node(new_node, set_node=True)
+        if preferences.get('auto_derive_video_thumbnail') and new_node.kind_id == content_kinds.VIDEO \
+            or preferences.get('auto_derive_audio_thumbnail') and new_node.kind_id == content_kinds.AUDIO \
+            or preferences.get('auto_derive_html5_thumbnail') and new_node.kind_id == content_kinds.HTML5 \
+            or preferences.get('auto_derive_document_thumbnail') and new_node.kind_id == content_kinds.DOCUMENT:
+            generate_thumbnail_from_node(new_node, set_node=True)
 
         return HttpResponse(json.dumps({
             "success": True,
