## LE Content Workshop

Django app for the Content Curation project.

### Getting the codebase and configuring your git path

* [Fork the repo](https://github.com/fle-internal/content-curation) to your own remote github repository first

* Then, clone the repository into your local files

	`git clone https://github.com/fle-internal/content-curation.git`

* Type in `git remote -v` to check what origin and upstream are tracking. Make sure origin refers to your remote repository, `yourusername/content-curation.git` and upstream refers to `fle-internal/content-curation.git`.
If not, use these commands:

	Tracking upstream:

		`git remote add upstream git@github.com:fle-internal/content-curation.git`
		`git remote set-url upstream git@github.com:fle-internal/content-curation.git`

	Tracking origin:

		`git remote set-url origin git@github.com:yourusername/content-curation.git`

### Setting up your environment

* [Download Python 2.7.10](https://www.python.org/downloads/) if you don't have it already.

* [Install pip](https://pypi.python.org/pypi/pip) if you don't have it already.


* [Install ffmpeg](https://ffmpeg.org/) if you don't have it already.

* Set up your virtual environment

	`pip install virtualenv` Installs your virtual environment

	`virtualenv yourfoldername` Creates a folder for your virtual environment

	`source yourfoldername/scripts/activate` Activates your virtual environment

	IMPORTANT: Make sure you have done the above steps and are inside your virtual environment before continuing on.

	`pip install -r requirements.txt` Installs python dependencies within your virtual environment

	`pip install -r requirements_dev.txt` will also install dependencies that will be helpful for development and required if you're using the `--settings=contentcuration.dev_settings` flag to run your server (see below)

* [install node](http://nodejs.org/download/) if you don't have it already.
	Install the dependencies listed in packages.json: `npm install`

* Set up the database

	* For development (use sqlite3,  django's debug_toolbar)
		1. Make database migrations

		`cd contentcuration`

		`python manage.py makemigrations`

		2. Migrate and finish off the database

		`python manage.py migrate --settings=contentcuration.dev_settings`

		`python manage.py loadconstants --settings=contentcuration.dev_settings`

		`python manage.py calculateresources --settings=contentcuration.dev_settings --init`

	* For production (uses postgresql)

		1. [Install postgres](https://www.postgresql.org/download/) if you don't have it already. If you're using a package manager, this includes:
			* postgresql
			* postgresql-contrib
			* postgresql-server-dev-all (to build psycopg2)

		2. Create a `postgres` user:

		`$ sudo su postgres`

		`$ psql`

		`# CREATE USER learningequality with NOSUPERUSER INHERIT NOCREATEROLE CREATEDB LOGIN NOREPLICATION NOBYPASSRLS PASSWORD 'kolibri';`

		3. Create a database

		`# CREATE DATABASE "content-curation" WITH TEMPLATE = template0 OWNER = learningequality"; `

		4. Make database migrations

		`cd contentcuration`

		`python manage.py makemigrations`

		5. Migrate and finish off the database

		`python manage.py migrate`

		`python manage.py loadconstants`

		`python manage.py calculateresources --init`


* Run your server and start developing! Make sure you're in your virtual environment each time before you run the server.

	* If you set up your databases for development:

		`	python manage.py runserver --settings=contentcuration.dev_settings`

	* For production:

		`python manage.py runserver`

<<<<<<< HEAD
=======

>>>>>>> 659939e9
* Visit the localhost link that is presented on your console.

### Adding files, committing, and pushing to your local repo:

When you're ready to submit your work, make sure you are not in your virtual environment.
Type in `deactivate` to exit your virtual environment.

Then:

	`git add .`
	`git commit -m "message that says what your code accomplished"`
	`git push origin yourbranch`

And visit the [pull request page](https://github.com/fle-internal/fle-home/pulls) to get your code in!<|MERGE_RESOLUTION|>--- conflicted
+++ resolved
@@ -109,10 +109,8 @@
 
 		`python manage.py runserver`
 
-<<<<<<< HEAD
-=======
 
->>>>>>> 659939e9
+
 * Visit the localhost link that is presented on your console.
 
 ### Adding files, committing, and pushing to your local repo:
