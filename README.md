--- conflicted
+++ resolved
@@ -177,11 +177,7 @@
 You can run tests using the following command:
 
     yarn run test
-<<<<<<< HEAD
 
-For more testing tips, please check out `docs-developer/running_tests`.
-=======
-    
 For more testing tips, please check out `docs-developer/running_tests`.
 
 ## Linting
@@ -193,5 +189,4 @@
 
     yarn run lint-all:fix
 
-Make sure you've set up pre-commit hooks by following the instructions [here](#3-install-pre-commit-hooks).  This will ensure that linting is automatically run on staged changes before every commit.
->>>>>>> 4b892bf1
+Make sure you've set up pre-commit hooks by following the instructions [here](#3-install-pre-commit-hooks).  This will ensure that linting is automatically run on staged changes before every commit.