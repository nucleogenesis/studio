# Studio Changelog

## 2019-02-05 Update
#### Changes
* [[@micah](https://github.com/micahscopes)] Fixed a bug where Vue-based modals weren't closing properly
* [[@kollivier](https://github.com/kollivier)] Fixed a HTML5 app preview bug by updating le-utils.
* [[@jayoshih](https://github.com/jayoshih)] Added saving indicator for move operations
<<<<<<< HEAD
* [[@jayoshih](https://github.com/jayoshih)] Automatically start html when preview tab is opened
* [[@jayoshih](https://github.com/jayoshih)] Pause videos and audios when preview tab is closed

#### Issues
* [#1050](https://github.com/learningequality/studio/issues/1050)
* [#728](https://github.com/learningequality/studio/issues/728)
=======
* [[@jayoshih](https://github.com/jayoshih)] Update gcs storage to handle opening legacy files from the server
>>>>>>> 54910125


## 2019-02-04 Update
#### Changes
* [[@jayoshih](https://github.com/jayoshih)] Fixed editors/viewers icons displaying incorrectly

#### Issues
* [#1194](https://github.com/learningequality/studio/issues/1194)



## 2019-01-30 Update
#### Changes
* [[@kollivier](https://github.com/kollivier)] Remove div tags from markdown output.
* [[@micahscopes](https://github.com/micahscopes)] Ensure that the move modal dialog closes properly

#### Issues
* [#1199](https://github.com/learningequality/studio/issues/1199)


## 2019-01-24 Update
#### Changes
* [[@jayoshih](https://github.com/jayoshih)] Force pdf exports to use Arial font file to fix blank pdfs
* [[@micahscopes](https://github.com/micahscopes)] Fixed the restore button in the trash modal
* [[@jayoshih](https://github.com/jayoshih)] Fixed problems with uploading subtitles
* [[@jayoshih](https://github.com/jayoshih)] Fixed problems with removing files
* [[@jayoshih](https://github.com/jayoshih)] Only validate when user clicks save

## 2019-01-18 Update
#### Changes
* [[@jayoshih](https://github.com/jayoshih)] Minor styling fixes
* [[@jayoshih](https://github.com/jayoshih)] Fixed offline js overlay

#### Issues
* [#975](https://github.com/learningequality/studio/issues/975)


## 2019-01-17 Update
#### Changes
* [[@jayoshih](https://github.com/jayoshih)] Switch admin page get_channel_kind_count to use get_node_details instead
* [[@micahscopes](https://github.com/micahscopes)] Fixed scrolling in the channel list view


## 2019-01-16 Update
#### Changes
* [[@jayoshih](https://github.com/jayoshih)] Made channel bundles GDPR-compliant

#### Issues
* [#986](https://github.com/learningequality/studio/issues/986)


## 2019-01-15 Update
#### Changes
* [[@jayoshih](https://github.com/jayoshih)] Fixed topic tree layout issues
* [[@jayoshih](https://github.com/jayoshih)] Disabled channel metadata editing for ricecooker channels
* [[@jayoshih](https://github.com/jayoshih)] Made header responsive
* [[@jayoshih](https://github.com/jayoshih)] Fixed RuntimeError on naive datetime in exportchannel
* [[@jayoshih](https://github.com/jayoshih)] Fixed `modified` getting added into setting node.changed
* [[@jayoshih](https://github.com/jayoshih)] Made channel metadata updates mark node as changed

#### Issues
* [#1118](https://github.com/learningequality/studio/issues/1118)
* [#1174](https://github.com/learningequality/studio/issues/1174)
* [#679](https://github.com/learningequality/studio/issues/679)
* [#952](https://github.com/learningequality/studio/issues/952)
* [#1175](https://github.com/learningequality/studio/issues/1175)


## 2019-01-14 Update
#### Changes
* [[@jayoshih](https://github.com/jayoshih)] Fixed channel detail exporting filename bug


## 2019-01-11 Update
#### Changes
* [[@kollivier](https://github.com/kollivier)] Fix issue with English po generated by makemessages
* [[@jayoshih](https://github.com/jayoshih)] Fixed login screen layout
* [[@jayoshih](https://github.com/jayoshih)] Disabled prerequisite selection from garbage tree

#### Issues
* [#1018](https://github.com/learningequality/studio/issues/1018)


## 2019-01-10 Update
#### Changes
* [[@jayoshih](https://github.com/jayoshih)] Turned off offline.js when in debug mode
* [[@jayoshih](https://github.com/jayoshih)] Added ppt export on channel details
* [[@jayoshih](https://github.com/jayoshih)] Added two pdf export options on channel details
* [[@jayoshih](https://github.com/jayoshih)] Added csv export on channel details

#### Issues
* [clearinghouse/#245](https://github.com/learningequality/clearinghouse/issues/245)


## 2019-01-08 Update
#### Changes
* [[@jayoshih](https://github.com/jayoshih)] Added a changelog

#### Issues
* [#1165](https://github.com/learningequality/studio/issues/1165)<|MERGE_RESOLUTION|>--- conflicted
+++ resolved
@@ -5,16 +5,13 @@
 * [[@micah](https://github.com/micahscopes)] Fixed a bug where Vue-based modals weren't closing properly
 * [[@kollivier](https://github.com/kollivier)] Fixed a HTML5 app preview bug by updating le-utils.
 * [[@jayoshih](https://github.com/jayoshih)] Added saving indicator for move operations
-<<<<<<< HEAD
 * [[@jayoshih](https://github.com/jayoshih)] Automatically start html when preview tab is opened
 * [[@jayoshih](https://github.com/jayoshih)] Pause videos and audios when preview tab is closed
+* [[@jayoshih](https://github.com/jayoshih)] Update gcs storage to handle opening legacy files from the server
 
 #### Issues
 * [#1050](https://github.com/learningequality/studio/issues/1050)
 * [#728](https://github.com/learningequality/studio/issues/728)
-=======
-* [[@jayoshih](https://github.com/jayoshih)] Update gcs storage to handle opening legacy files from the server
->>>>>>> 54910125
 
 
 ## 2019-02-04 Update
