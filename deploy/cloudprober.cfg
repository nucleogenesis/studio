--- conflicted
+++ resolved
@@ -40,7 +40,6 @@
   }
   interval_msec: 60000  # 60s
   timeout_msec: 1000   # 1s
-<<<<<<< HEAD
 },
 
 probe {
@@ -79,25 +78,24 @@
 
 probe {
   name: "postgres_write_contentnode"
-=======
+  type: EXTERNAL
+  targets { dummy_targets {} }
+  external_probe {
+    mode: ONCE
+    command: "./probers/postgres_write_contentnode_probe.py"
+  }
+  interval_msec: 60000  # 60s
+  timeout_msec: 1000   # 1s
 }
 
 probe {
   name: "postmark_api"
->>>>>>> b0d7a761
   type: EXTERNAL
   targets { dummy_targets {} }
   external_probe {
     mode: ONCE
-<<<<<<< HEAD
-    command: "./probers/postgres_write_contentnode_probe.py"
-  }
-  interval_msec: 60000  # 60s
-  timeout_msec: 1000   # 1s
-=======
     command: "./probers/postmark_api_probe.py"
   }
   interval_msec: 300000  # 5 minutes
   timeout_msec: 5000   # 5s
->>>>>>> b0d7a761
 }