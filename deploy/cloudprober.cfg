probe {
  name: "google_homepage"
  type: HTTP
  targets {
    host_names: "www.google.com"
  }
  interval_msec: 60000  # 60s
  timeout_msec: 1000   # 1s
}

probe {
  name: "studio_homepage"
  type: HTTP
  targets {
    host_names: "studio.learningequality.org"
  }
  interval_msec: 60000  # 60s
  timeout_msec: 1000   # 1s
}

probe {
  name: "login"
  type: EXTERNAL
  targets { dummy_targets {} }
  external_probe {
    mode: ONCE
    command: "./probers/login_page_probe.py"
  }
  interval_msec: 5000  # 60s
  timeout_msec: 5000   # 1s
}

probe {
<<<<<<< HEAD
  name: "channel_creation"
=======
  name: "postgres"
>>>>>>> b62b4661
  type: EXTERNAL
  targets { dummy_targets {} }
  external_probe {
    mode: ONCE
<<<<<<< HEAD
    command: "./probers/channel_creation_probe.py"
  }
  interval_msec: 300000  # 5mins
  timeout_msec: 10000   # 10s
}

probe {
  name: "channel_update"
  type: EXTERNAL
  targets { dummy_targets {} }
  external_probe {
    mode: ONCE
    command: "./probers/channel_update_probe.py"
  }
  interval_msec: 300000  # 5mins
  timeout_msec: 20000   # 20s
}

probe {
  name: "channel_edit_page"
=======
    command: "./probers/postgres_probe.py"
  }
  interval_msec: 60000  # 60s
  timeout_msec: 1000   # 1s
},

probe {
  name: "workers"
>>>>>>> b62b4661
  type: EXTERNAL
  targets { dummy_targets {} }
  external_probe {
    mode: ONCE
<<<<<<< HEAD
    command: "./probers/channel_edit_page_probe.py"
  }
  interval_msec: 60000  # 60s
  timeout_msec: 5000   # 5s
}

probe {
  name: "topic_creation"
  type: EXTERNAL
  targets { dummy_targets {} }
  external_probe {
    mode: ONCE
    command: "./probers/topic_creation_probe.py"
  }
  interval_msec: 300000  # 5mins
  timeout_msec: 20000   # 20s
=======
    command: "./probers/workers_probe.py"
  }
  interval_msec: 60000  # 60s
  timeout_msec: 5000   # 5s
>>>>>>> b62b4661
}<|MERGE_RESOLUTION|>--- conflicted
+++ resolved
@@ -31,16 +31,35 @@
 }
 
 probe {
-<<<<<<< HEAD
-  name: "channel_creation"
-=======
   name: "postgres"
->>>>>>> b62b4661
   type: EXTERNAL
   targets { dummy_targets {} }
   external_probe {
     mode: ONCE
-<<<<<<< HEAD
+    command: "./probers/postgres_probe.py"
+  }
+  interval_msec: 60000  # 60s
+  timeout_msec: 1000   # 1s
+},
+
+probe {
+  name: "workers"
+  type: EXTERNAL
+  targets { dummy_targets {} }
+  external_probe {
+    mode: ONCE
+    command: "./probers/workers_probe.py"
+  }
+  interval_msec: 60000  # 60s
+  timeout_msec: 5000   # 5s
+}
+
+probe {
+  name: "channel_creation"
+  type: EXTERNAL
+  targets { dummy_targets {} }
+  external_probe {
+    mode: ONCE
     command: "./probers/channel_creation_probe.py"
   }
   interval_msec: 300000  # 5mins
@@ -61,26 +80,11 @@
 
 probe {
   name: "channel_edit_page"
-=======
     command: "./probers/postgres_probe.py"
   }
   interval_msec: 60000  # 60s
   timeout_msec: 1000   # 1s
 },
-
-probe {
-  name: "workers"
->>>>>>> b62b4661
-  type: EXTERNAL
-  targets { dummy_targets {} }
-  external_probe {
-    mode: ONCE
-<<<<<<< HEAD
-    command: "./probers/channel_edit_page_probe.py"
-  }
-  interval_msec: 60000  # 60s
-  timeout_msec: 5000   # 5s
-}
 
 probe {
   name: "topic_creation"
@@ -92,10 +96,4 @@
   }
   interval_msec: 300000  # 5mins
   timeout_msec: 20000   # 20s
-=======
-    command: "./probers/workers_probe.py"
-  }
-  interval_msec: 60000  # 60s
-  timeout_msec: 5000   # 5s
->>>>>>> b62b4661
 }