--- conflicted
+++ resolved
@@ -25,29 +25,17 @@
     b.bundle(
       function(err, buf){
         if (err) {
-<<<<<<< HEAD
-          errLog(err, 'came from functions error catcher');
-        }
-
-        fs.createWriteStream(__dirname + '/contentcuration' + (staticfiles ? '' : '/contentcuration') + '/static/js/bundles/common.js').write(buf);
-        infoLog(bundles.length + ' Bundles written.');
-=======
           errLog(err);
         } else {
           fs.createWriteStream(__dirname + '/contentcuration' + (staticfiles ? '' : '/contentcuration') + '/static/js/bundles/common.js').write(buf);
           infoLog(bundles.length + ' Bundles written.');
         }
 
->>>>>>> e23fa383
       }
     );
   }
   catch (err) {
-<<<<<<< HEAD
-    errLog(err, 'came from try/catch');
-=======
     errLog(err);
->>>>>>> e23fa383
   }
 };
 
@@ -132,11 +120,7 @@
   b.on('log', infoLog);
 
   b.on('error', function(error) {
-<<<<<<< HEAD
     errLog(error , 'came from watch');
-=======
-    errLog(error);
->>>>>>> e23fa383
     this.emit('end');
   });
 }
